[package]
name = "server"

[package.version]
workspace = true

[package.authors]
workspace = true

[package.edition]
workspace = true

[dependencies]
analytic_engine = { workspace = true }
arrow = { workspace = true }
arrow_ext = { workspace = true }
async-trait = { workspace = true }
bytes = { workspace = true }
catalog = { workspace = true }
ceresdbproto = { workspace = true }
clru = { workspace = true }
cluster = { workspace = true }
common_types = { workspace = true }
common_util = { workspace = true }
datafusion = { workspace = true }
datafusion-expr = { workspace = true }
df_operator = { workspace = true }
futures = { workspace = true }
http = "0.2"
influxdb-line-protocol = "1.0"
interpreters = { workspace = true }
lazy_static = { workspace = true }
log = { workspace = true }
logger = { workspace = true }
meta_client = { workspace = true }
opensrv-mysql = "0.1.0"
partition_table_engine = { workspace = true }
paste = { workspace = true }
pprof = { version = "0.11.1", features = ["flamegraph"] }
profile = { workspace = true }
prom-remote-api = { version = "0.2.1", features = ["warp"] }
prometheus = { workspace = true }
prometheus-static-metric = { workspace = true }
prost = { workspace = true }
query_engine = { workspace = true }
remote_engine_client = { workspace = true }
router = { workspace = true }
serde = { workspace = true }
serde_json = { workspace = true }
snafu = { workspace = true }
spin = { workspace = true }
sql = { workspace = true }
<<<<<<< HEAD
sqlparser = { workspace = true }
system_catalog = { workspace = true }
=======
>>>>>>> 171f45d4
table_engine = { workspace = true }
tokio = { workspace = true }
tokio-stream = { version = "0.1", features = ["net"] }
tonic = { workspace = true }
wal = { workspace = true }
warp = "0.3"
zstd = { workspace = true }

[dev-dependencies]
json_pretty = "0.1.2"
sql = { workspace = true, features = ["test"] }
system_catalog = { workspace = true }<|MERGE_RESOLUTION|>--- conflicted
+++ resolved
@@ -50,11 +50,8 @@
 snafu = { workspace = true }
 spin = { workspace = true }
 sql = { workspace = true }
-<<<<<<< HEAD
 sqlparser = { workspace = true }
 system_catalog = { workspace = true }
-=======
->>>>>>> 171f45d4
 table_engine = { workspace = true }
 tokio = { workspace = true }
 tokio-stream = { version = "0.1", features = ["net"] }
