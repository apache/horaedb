--- conflicted
+++ resolved
@@ -262,19 +262,11 @@
             }
             Ok(None) => {
                 no_table_count += 1;
-<<<<<<< HEAD
-                error!("MetaServiceImpl::handle_open_shard no table is opened, open_request:{open_request:?}");
-            }
-            Err(e) => {
-                open_err_count += 1;
-                error!("MetaServiceImpl::handle_open_shard fail to open table, open_request:{open_request:?}, err:{e}");
-=======
                 error!("no table is opened, open_request:{open_request:?}");
             }
             Err(e) => {
                 open_err_count += 1;
                 error!("fail to open table, open_request:{open_request:?}, err:{e}");
->>>>>>> 509c2c34
             }
         };
     }
