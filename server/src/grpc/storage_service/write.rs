--- conflicted
+++ resolved
@@ -108,12 +108,7 @@
         ctx.instance.clone(),
         req.table_requests,
         schema_config,
-<<<<<<< HEAD
-        deadline,
-        ctx.auto_create_tables,
-=======
         write_context,
->>>>>>> 509c2c34
     )
     .await?;
 
@@ -204,17 +199,11 @@
         })
 }
 
-#[allow(clippy::too_many_arguments)]
 pub async fn write_request_to_insert_plan<Q: QueryExecutor + 'static>(
     instance: InstanceRef<Q>,
     table_requests: Vec<WriteTableRequest>,
     schema_config: Option<&SchemaConfig>,
-<<<<<<< HEAD
-    deadline: Option<Instant>,
-    auto_create_tables: bool,
-=======
     write_context: WriteContext,
->>>>>>> 509c2c34
 ) -> Result<Vec<InsertPlan>> {
     let WriteContext {
         request_id,
@@ -230,11 +219,7 @@
         let table_name = &write_table_req.table;
         let mut table = try_get_table(&catalog, &schema, instance.clone(), table_name)?;
 
-<<<<<<< HEAD
-        if table.is_none() && auto_create_tables {
-=======
         if table.is_none() && auto_create_table {
->>>>>>> 509c2c34
             // TODO: remove this clone?
             let schema_config = schema_config.cloned().unwrap_or_default();
             create_table(
