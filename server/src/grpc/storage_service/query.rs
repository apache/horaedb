--- conflicted
+++ resolved
@@ -11,16 +11,13 @@
     },
 };
 use common_types::{record_batch::RecordBatch, request_id::RequestId};
-<<<<<<< HEAD
-use common_util::{avro_util, time::InstantExt};
-=======
 use common_util::{avro, time::InstantExt};
 use futures::FutureExt;
->>>>>>> 03f5f78f
 use http::StatusCode;
 use interpreters::{context::Context as InterpreterContext, factory::Factory, interpreter::Output};
 use log::{error, info, warn};
 use query_engine::executor::{Executor as QueryExecutor, RecordBatchVec};
+use router::endpoint::Endpoint;
 use snafu::{ensure, ResultExt};
 use sql::{
     frontend::{Context as SqlContext, Frontend},
@@ -28,21 +25,12 @@
 };
 use tonic::{transport::Channel, IntoRequest};
 
-<<<<<<< HEAD
-use crate::grpc::storage_service::{
-    error::{ErrNoCause, ErrWithCause, Result},
-    HandlerContext,
-=======
-use crate::{
-    config::Endpoint,
-    grpc::{
-        forward::{ForwardRequest, ForwardResult},
-        storage_service::{
-            error::{ErrNoCause, ErrWithCause, Result},
-            HandlerContext,
-        },
+use crate::grpc::{
+    forward::{ForwardRequest, ForwardResult},
+    storage_service::{
+        error::{ErrNoCause, ErrWithCause, Result},
+        HandlerContext,
     },
->>>>>>> 03f5f78f
 };
 
 /// Schema name of the record
