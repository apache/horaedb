--- conflicted
+++ resolved
@@ -327,12 +327,9 @@
 
         let engine_runtimes = self.engine_runtimes.context(MissingEngineRuntimes)?;
         let log_runtime = self.log_runtime.context(MissingLogRuntime)?;
-<<<<<<< HEAD
+        let config_content = self.config_content.expect("Missing config content");
         let router = self.router.context(MissingRouter)?;
 
-=======
-        let config_content = self.config_content.expect("Missing config content");
->>>>>>> 0831a84f
         let provider = self
             .schema_config_provider
             .context(MissingSchemaConfigProvider)?;
@@ -341,11 +338,8 @@
             .log_runtime(log_runtime)
             .instance(instance.clone())
             .schema_config_provider(provider.clone())
-<<<<<<< HEAD
+            .config_content(config_content)
             .router(router.clone())
-=======
-            .config_content(config_content)
->>>>>>> 0831a84f
             .build()
             .context(HttpService {
                 msg: "build failed",
@@ -363,23 +357,6 @@
             .build()
             .context(BuildMysqlService)?;
 
-<<<<<<< HEAD
-        let rpc_services = grpc::Builder::new()
-            .endpoint(Endpoint::new(self.config.bind_addr, self.config.grpc_port).to_string())
-            .local_endpoint(Endpoint::new(self.node_addr, self.config.grpc_port).to_string())
-            .resp_compress_min_length(self.config.resp_compress_min_length.as_bytes() as usize)
-            .runtimes(engine_runtimes)
-            .instance(instance.clone())
-            .router(router.clone())
-            .cluster(self.cluster.clone())
-            .opened_wals(opened_wals)
-            .schema_config_provider(provider)
-            .forward_config(self.config.forward)
-            .timeout(self.config.timeout.map(|v| v.0))
-            .auto_create_table(self.config.auto_create_table)
-            .build()
-            .context(BuildGrpcService)?;
-=======
         let router = self.router.context(MissingRouter)?;
         let rpc_services =
             grpc::Builder::new()
@@ -395,7 +372,7 @@
                 )
                 .runtimes(engine_runtimes)
                 .instance(instance.clone())
-                .router(router)
+                .router(router.clone())
                 .cluster(self.cluster.clone())
                 .opened_wals(opened_wals)
                 .schema_config_provider(provider)
@@ -404,7 +381,6 @@
                 .auto_create_table(self.server_config.auto_create_table)
                 .build()
                 .context(BuildGrpcService)?;
->>>>>>> 0831a84f
 
         let server = Server {
             http_service,
