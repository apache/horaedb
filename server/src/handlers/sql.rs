// Copyright 2022 CeresDB Project Authors. Licensed under Apache-2.0.

//! SQL request handler

use std::time::Instant;

use arrow::error::Result as ArrowResult;
use common_types::{
    bytes::Bytes,
    datum::{Datum, DatumKind},
    request_id::RequestId,
};
use common_util::time::InstantExt;
use interpreters::{context::Context as InterpreterContext, factory::Factory, interpreter::Output};
use log::info;
use query_engine::executor::RecordBatchVec;
use serde::{
    ser::{SerializeMap, SerializeSeq},
    Serialize,
};
use snafu::{ensure, ResultExt};
use sql::{
    frontend::{Context as SqlContext, Frontend},
    provider::CatalogMetaProvider,
};

use crate::handlers::{
    error::{
        ArrowToString, CreatePlan, InterpreterExec, ParseSql, QueryBlock, QueryTimeout, TooMuchStmt,
    },
    prelude::*,
};

#[derive(Debug, Deserialize)]
pub struct Request {
    query: String,
}

// TODO(yingwen): Improve serialize performance
#[derive(Serialize)]
#[serde(rename_all = "snake_case")]
pub enum Response {
    AffectedRows(usize),
    Rows(ResponseRows),
}

pub struct ResponseRows {
    pub column_names: Vec<ResponseColumn>,
    pub data: Vec<Vec<Datum>>,
}

pub struct ResponseColumn {
    pub name: String,
    pub data_type: DatumKind,
}

struct Row<'a>(Vec<(&'a String, &'a Datum)>);

impl<'a> Serialize for Row<'a> {
    fn serialize<S>(&self, serializer: S) -> std::result::Result<S::Ok, S::Error>
    where
        S: serde::Serializer,
    {
        let rows = &self.0;
        let mut map = serializer.serialize_map(Some(rows.len()))?;
        for (key, value) in rows {
            map.serialize_entry(key, value)?;
        }
        map.end()
    }
}

impl Serialize for ResponseRows {
    fn serialize<S>(&self, serializer: S) -> std::result::Result<S::Ok, S::Error>
    where
        S: serde::Serializer,
    {
        let total_count = self.data.len();
        let mut seq = serializer.serialize_seq(Some(total_count))?;

        for rows in &self.data {
            let data = rows
                .iter()
                .enumerate()
                .map(|(col_idx, datum)| {
                    let column_name = &self.column_names[col_idx].name;
                    (column_name, datum)
                })
                .collect::<Vec<_>>();
            let row = Row(data);
            seq.serialize_element(&row)?;
        }

        seq.end()
    }
}

impl From<String> for Request {
    fn from(query: String) -> Self {
        Self { query }
    }
}

impl From<Bytes> for Request {
    fn from(bytes: Bytes) -> Self {
        Request::from(String::from_utf8_lossy(&bytes).to_string())
    }
}

pub async fn handle_sql<Q: QueryExecutor + 'static>(
    ctx: RequestContext,
    instance: InstanceRef<Q>,
    request: Request,
) -> Result<Response> {
    let request_id = RequestId::next_id();
    let begin_instant = Instant::now();
    let deadline = ctx.timeout.map(|t| begin_instant + t);

    info!(
        "sql handler try to process request, request_id:{}, request:{:?}",
        request_id, request
    );

    // TODO(yingwen): Privilege check, cannot access data of other tenant
    // TODO(yingwen): Maybe move MetaProvider to instance
    let provider = CatalogMetaProvider {
        manager: instance.catalog_manager.clone(),
        default_catalog: &ctx.catalog,
        default_schema: &ctx.schema,
        function_registry: &*instance.function_registry,
    };
    let frontend = Frontend::new(provider);

    let mut sql_ctx = SqlContext::new(request_id, deadline);
    // Parse sql, frontend error of invalid sql already contains sql
    // TODO(yingwen): Maybe move sql from frontend error to outer error
    let mut stmts = frontend
        .parse_sql(&mut sql_ctx, &request.query)
        .context(ParseSql)?;

    if stmts.is_empty() {
        return Ok(Response::AffectedRows(0));
    }

    // TODO(yingwen): For simplicity, we only support executing one statement now
    // TODO(yingwen): INSERT/UPDATE/DELETE can be batched
    ensure!(
        stmts.len() == 1,
        TooMuchStmt {
            len: stmts.len(),
            query: request.query,
        }
    );

    // Create logical plan
    // Note: Remember to store sql in error when creating logical plan
    let plan = frontend
        .statement_to_plan(&mut sql_ctx, stmts.remove(0))
        .context(CreatePlan {
            query: &request.query,
        })?;

    instance.limiter.try_limit(&plan).context(QueryBlock {
        query: &request.query,
    })?;

    // Execute in interpreter
<<<<<<< HEAD
    let interpreter_ctx = InterpreterContext::builder(request_id)
        // Use current ctx's catalog and tenant as default catalog and tenant
        .default_catalog_and_schema(ctx.catalog, ctx.tenant)
        .enable_partition_table_access(ctx.enable_partition_table_access)
=======
    let interpreter_ctx = InterpreterContext::builder(request_id, deadline)
        // Use current ctx's catalog and schema as default catalog and schema
        .default_catalog_and_schema(ctx.catalog, ctx.schema)
>>>>>>> df055d2c
        .build();
    let interpreter_factory = Factory::new(
        instance.query_executor.clone(),
        instance.catalog_manager.clone(),
        instance.table_engine.clone(),
        instance.table_manipulator.clone(),
    );
<<<<<<< HEAD
    let interpreter =
        interpreter_factory
            .create(interpreter_ctx, plan)
            .context(InterpreterExec {
                query: &request.query,
            })?;

    let output = interpreter.execute().await.context(InterpreterExec {
        query: &request.query,
    })?;

=======
    let interpreter = interpreter_factory.create(interpreter_ctx, plan);
    let output = if let Some(deadline) = deadline {
        tokio::time::timeout_at(
            tokio::time::Instant::from_std(deadline),
            interpreter.execute(),
        )
        .await
        .context(QueryTimeout {
            query: &request.query,
        })
        .and_then(|v| {
            v.context(InterpreterExec {
                query: &request.query,
            })
        })?
    } else {
        interpreter.execute().await.context(InterpreterExec {
            query: &request.query,
        })?
    };
>>>>>>> df055d2c
    // Convert output to json
    let resp = convert_output(output).context(ArrowToString {
        query: &request.query,
    })?;

    info!(
        "sql handler finished, request_id:{}, cost:{}ms, request:{:?}",
        request_id,
        begin_instant.saturating_elapsed().as_millis(),
        request
    );

    Ok(resp)
}

fn convert_output(output: Output) -> ArrowResult<Response> {
    match output {
        Output::AffectedRows(n) => Ok(Response::AffectedRows(n)),
        Output::Records(records) => convert_records(records),
    }
}

fn convert_records(records: RecordBatchVec) -> ArrowResult<Response> {
    if records.is_empty() {
        return Ok(Response::Rows(ResponseRows {
            column_names: Vec::new(),
            data: Vec::new(),
        }));
    }

    let mut column_names = vec![];
    let mut column_data = vec![];

    for record_batch in records {
        let num_cols = record_batch.num_columns();
        let num_rows = record_batch.num_rows();
        let schema = record_batch.schema();

        for col_idx in 0..num_cols {
            let column_schema = schema.column(col_idx).clone();
            column_names.push(ResponseColumn {
                name: column_schema.name,
                data_type: column_schema.data_type,
            });
        }

        for row_idx in 0..num_rows {
            let mut row_data = Vec::with_capacity(num_cols);
            for col_idx in 0..num_cols {
                let column = record_batch.column(col_idx);
                let column = column.datum(row_idx);

                row_data.push(column);
            }

            column_data.push(row_data);
        }
    }

    Ok(Response::Rows(ResponseRows {
        column_names,
        data: column_data,
    }))
}<|MERGE_RESOLUTION|>--- conflicted
+++ resolved
@@ -165,16 +165,10 @@
     })?;
 
     // Execute in interpreter
-<<<<<<< HEAD
-    let interpreter_ctx = InterpreterContext::builder(request_id)
+    let interpreter_ctx = InterpreterContext::builder(request_id, deadline)
         // Use current ctx's catalog and tenant as default catalog and tenant
-        .default_catalog_and_schema(ctx.catalog, ctx.tenant)
+        .default_catalog_and_schema(ctx.catalog, ctx.schema)
         .enable_partition_table_access(ctx.enable_partition_table_access)
-=======
-    let interpreter_ctx = InterpreterContext::builder(request_id, deadline)
-        // Use current ctx's catalog and schema as default catalog and schema
-        .default_catalog_and_schema(ctx.catalog, ctx.schema)
->>>>>>> df055d2c
         .build();
     let interpreter_factory = Factory::new(
         instance.query_executor.clone(),
@@ -182,7 +176,6 @@
         instance.table_engine.clone(),
         instance.table_manipulator.clone(),
     );
-<<<<<<< HEAD
     let interpreter =
         interpreter_factory
             .create(interpreter_ctx, plan)
@@ -190,12 +183,6 @@
                 query: &request.query,
             })?;
 
-    let output = interpreter.execute().await.context(InterpreterExec {
-        query: &request.query,
-    })?;
-
-=======
-    let interpreter = interpreter_factory.create(interpreter_ctx, plan);
     let output = if let Some(deadline) = deadline {
         tokio::time::timeout_at(
             tokio::time::Instant::from_std(deadline),
@@ -215,7 +202,6 @@
             query: &request.query,
         })?
     };
->>>>>>> df055d2c
     // Convert output to json
     let resp = convert_output(output).context(ArrowToString {
         query: &request.query,
