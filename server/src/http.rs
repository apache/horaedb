--- conflicted
+++ resolved
@@ -7,14 +7,9 @@
     sync::Arc, thread, time::Duration,
 };
 
-<<<<<<< HEAD
+use analytic_engine::setup::OpenedWals;
 use common_util::error::{BoxError, GenericError};
 use handlers::query::QueryRequest as HandlerQueryRequest;
-=======
-use analytic_engine::setup::OpenedWals;
-use common_util::error::BoxError;
-use handlers::query::QueryRequest;
->>>>>>> 72e7d820
 use log::{error, info};
 use logger::RuntimeLevel;
 use profile::Profiler;
@@ -284,7 +279,7 @@
                             "Http service Failed to find route of table:{}, err:{:?}",
                             table, e
                         );
-                        Box::new(e)
+                        Box::new(e) as _
                     })
                     .context(HandleRequest);
                 match result {
@@ -613,12 +608,9 @@
     instance: Option<InstanceRef<Q>>,
     schema_config_provider: Option<SchemaConfigProviderRef>,
     config_content: Option<String>,
-<<<<<<< HEAD
     proxy: Option<Arc<Proxy<Q>>>,
-=======
     router: Option<RouterRef>,
     opened_wals: Option<OpenedWals>,
->>>>>>> 72e7d820
 }
 
 impl<Q> Builder<Q> {
@@ -630,12 +622,9 @@
             instance: None,
             schema_config_provider: None,
             config_content: None,
-<<<<<<< HEAD
             proxy: None,
-=======
             router: None,
             opened_wals: None,
->>>>>>> 72e7d820
         }
     }
 
@@ -664,10 +653,11 @@
         self
     }
 
-<<<<<<< HEAD
     pub fn proxy(mut self, proxy: Arc<Proxy<Q>>) -> Self {
         self.proxy = Some(proxy);
-=======
+        self
+    }
+
     pub fn router(mut self, router: RouterRef) -> Self {
         self.router = Some(router);
         self
@@ -675,7 +665,6 @@
 
     pub fn opened_wals(mut self, opened_wals: OpenedWals) -> Self {
         self.opened_wals = Some(opened_wals);
->>>>>>> 72e7d820
         self
     }
 }
