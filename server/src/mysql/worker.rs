--- conflicted
+++ resolved
@@ -141,11 +141,8 @@
             .catalog(default_catalog)
             .schema(default_schema)
             .runtime(runtime)
-<<<<<<< HEAD
             .enable_partition_table_access(false)
-=======
             .timeout(self.timeout)
->>>>>>> df055d2c
             .build()
             .context(CreateContext)
     }
