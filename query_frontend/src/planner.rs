--- conflicted
+++ resolved
@@ -367,12 +367,10 @@
     column_name: &str,
     data_type: DatumKind,
     is_tag: bool,
-    is_dictionary: bool,
 ) -> Result<ColumnSchema> {
     let builder = column_schema::Builder::new(column_name.to_string(), data_type)
         .is_nullable(true)
-        .is_tag(is_tag)
-        .is_dictionary(is_dictionary);
+        .is_tag(is_tag);
 
     builder.build().with_context(|| InvalidColumnSchema {
         column_name: column_name.to_string(),
@@ -442,12 +440,7 @@
                 )?;
             }
 
-<<<<<<< HEAD
-            // Todo is_dictionary set true or false ? Do we need modify the pb ?
-            let column_schema = build_column_schema(tag_name, data_type, true, false)?;
-=======
             let column_schema = build_column_schema(tag_name, data_type, true)?;
->>>>>>> 4a7c6e44
             name_column_map.insert(tag_name, column_schema);
         }
 
@@ -483,12 +476,7 @@
                             column_schema,
                         )?;
                     }
-<<<<<<< HEAD
-                    // todo is_dictionary set true or false ?
-                    let column_schema = build_column_schema(field_name, data_type, false, false)?;
-=======
                     let column_schema = build_column_schema(field_name, data_type, false)?;
->>>>>>> 4a7c6e44
                     name_column_map.insert(field_name, column_schema);
                 }
             }
@@ -1898,8 +1886,6 @@
                             is_nullable: false,
                             is_tag: false,
                             is_dictionary: false,
-<<<<<<< HEAD
-=======
                             comment: "",
                             escaped_name: "key1",
                             default_value: None,
@@ -1968,120 +1954,6 @@
                 ],
             },
         },
-    },
-)"#,
-        )
-        .unwrap();
-    }
-
-    #[test]
-    fn test_alter_column_with_dictionary_encode() {
-        let sql = "ALTER TABLE test_table ADD column dic string dictionary;";
-        quick_test(
-            sql,
-            r#"AlterTable(
-    AlterTablePlan {
-        table: MemoryTable {
-            name: "test_table",
-            id: TableId(
-                100,
-            ),
-            schema: Schema {
-                timestamp_index: 1,
-                tsid_index: None,
-                column_schemas: ColumnSchemas {
-                    columns: [
-                        ColumnSchema {
-                            id: 1,
-                            name: "key1",
-                            data_type: Varbinary,
-                            is_nullable: false,
-                            is_tag: false,
-                            is_dictionary: false,
->>>>>>> 4a7c6e44
-                            comment: "",
-                            escaped_name: "key1",
-                            default_value: None,
-                        },
-                        ColumnSchema {
-                            id: 2,
-                            name: "key2",
-                            data_type: Timestamp,
-                            is_nullable: false,
-                            is_tag: false,
-                            is_dictionary: false,
-                            comment: "",
-                            escaped_name: "key2",
-                            default_value: None,
-                        },
-                        ColumnSchema {
-                            id: 3,
-                            name: "field1",
-                            data_type: Double,
-                            is_nullable: true,
-                            is_tag: false,
-                            is_dictionary: false,
-                            comment: "",
-                            escaped_name: "field1",
-                            default_value: None,
-                        },
-                        ColumnSchema {
-                            id: 4,
-                            name: "field2",
-                            data_type: String,
-                            is_nullable: true,
-                            is_tag: false,
-                            is_dictionary: false,
-                            comment: "",
-                            escaped_name: "field2",
-                            default_value: None,
-                        },
-                        ColumnSchema {
-                            id: 5,
-                            name: "field3",
-                            data_type: Date,
-                            is_nullable: true,
-                            is_tag: false,
-                            is_dictionary: false,
-                            comment: "",
-                            escaped_name: "field3",
-                            default_value: None,
-                        },
-                        ColumnSchema {
-                            id: 6,
-                            name: "field4",
-                            data_type: Time,
-                            is_nullable: true,
-                            is_tag: false,
-                            is_dictionary: false,
-                            comment: "",
-                            escaped_name: "field4",
-                            default_value: None,
-                        },
-                    ],
-                },
-                version: 1,
-                primary_key_indexes: [
-                    0,
-                    1,
-                ],
-            },
-        },
-        operations: AddColumn(
-            [
-                ColumnSchema {
-                    id: 0,
-                    name: "dic",
-                    data_type: String,
-                    is_nullable: true,
-                    is_tag: false,
-                    is_dictionary: true,
-                    comment: "",
-                    escaped_name: "dic",
-                    default_value: None,
-                },
-            ],
-        ),
     },
 )"#,
         )
