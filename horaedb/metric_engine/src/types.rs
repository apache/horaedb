// Licensed to the Apache Software Foundation (ASF) under one
// or more contributor license agreements.  See the NOTICE file
// distributed with this work for additional information
// regarding copyright ownership.  The ASF licenses this file
// to you under the Apache License, Version 2.0 (the
// "License"); you may not use this file except in compliance
// with the License.  You may obtain a copy of the License at
//
//   http://www.apache.org/licenses/LICENSE-2.0
//
// Unless required by applicable law or agreed to in writing,
// software distributed under the License is distributed on an
// "AS IS" BASIS, WITHOUT WARRANTIES OR CONDITIONS OF ANY
// KIND, either express or implied.  See the License for the
// specific language governing permissions and limitations
// under the License.

use std::{
    collections::HashMap,
    ops::{Add, Deref, Range},
    sync::Arc,
    time::Duration,
};

use object_store::ObjectStore;
use parquet::basic::{Compression, Encoding, ZstdLevel};
use tokio::runtime::Runtime;

use crate::sst::FileId;

// Seq column is a builtin column, and it will be appended to the end of
// user-defined schema.
pub const SEQ_COLUMN_NAME: &str = "__seq__";

pub type RuntimeRef = Arc<Runtime>;

#[derive(Clone, Copy, Debug, PartialEq, Eq, PartialOrd, Ord, Hash)]
pub struct Timestamp(pub i64);

impl Add for Timestamp {
    type Output = Self;

    fn add(self, rhs: Self) -> Self::Output {
        Self(self.0 + rhs.0)
    }
}

impl Add<i64> for Timestamp {
    type Output = Self;

    fn add(self, rhs: i64) -> Self::Output {
        Self(self.0 + rhs)
    }
}

impl From<i64> for Timestamp {
    fn from(value: i64) -> Self {
        Self(value)
    }
}

impl Deref for Timestamp {
    type Target = i64;

    fn deref(&self) -> &Self::Target {
        &self.0
    }
}

impl Timestamp {
    pub const MAX: Timestamp = Timestamp(i64::MAX);
    pub const MIN: Timestamp = Timestamp(i64::MIN);

    pub fn truncate_by(&self, duration: Duration) -> Self {
        let duration_millis = duration.as_millis() as i64;
        Timestamp(self.0 / duration_millis * duration_millis)
    }
}

#[derive(Clone, Debug, PartialEq, Eq)]
pub struct TimeRange(Range<Timestamp>);

impl From<Range<Timestamp>> for TimeRange {
    fn from(value: Range<Timestamp>) -> Self {
        Self(value)
    }
}

impl From<Range<i64>> for TimeRange {
    fn from(value: Range<i64>) -> Self {
        Self(Range {
            start: value.start.into(),
            end: value.end.into(),
        })
    }
}

impl Deref for TimeRange {
    type Target = Range<Timestamp>;

    fn deref(&self) -> &Self::Target {
        &self.0
    }
}

impl TimeRange {
    pub fn new(start: Timestamp, end: Timestamp) -> Self {
        Self(start..end)
    }

    pub fn overlaps(&self, other: &TimeRange) -> bool {
        self.0.start < other.0.end && other.0.start < self.0.end
    }
}

pub type ObjectStoreRef = Arc<dyn ObjectStore>;

pub struct WriteResult {
    pub id: FileId,
    pub seq: u64,
    pub size: usize,
}

#[derive(Debug)]
pub struct ColumnOptions {
    pub enable_dict: Option<bool>,
    pub enable_bloom_filter: Option<bool>,
    pub encoding: Option<Encoding>,
    pub compression: Option<Compression>,
}

#[derive(Debug)]
pub struct WriteOptions {
    pub max_row_group_size: usize,
    pub write_bacth_size: usize,
    pub enable_sorting_columns: bool,
    // use to set column props with default value
    pub enable_dict: bool,
    pub enable_bloom_filter: bool,
    pub encoding: Encoding,
    pub compression: Compression,
    // use to set column props with column name
    pub column_options: Option<HashMap<String, ColumnOptions>>,
}

impl Default for WriteOptions {
    fn default() -> Self {
        Self {
            max_row_group_size: 8192,
            write_bacth_size: 1024,
            enable_sorting_columns: true,
            enable_dict: false,
            enable_bloom_filter: false,
            encoding: Encoding::PLAIN,
            compression: Compression::ZSTD(ZstdLevel::default()),
            column_options: None,
        }
    }
}

#[derive(Debug)]
pub struct RuntimeOptions {
    pub manifest_compact_thread_num: usize,
    pub sst_compact_thread_num: usize,
}

impl Default for RuntimeOptions {
    fn default() -> Self {
        Self {
            manifest_compact_thread_num: 2,
            sst_compact_thread_num: 4,
        }
    }
}

#[derive(Debug)]
pub struct ManifestMergeOptions {
    pub channel_size: usize,
    pub merge_interval_seconds: usize,
    pub min_merge_threshold: usize,
    pub hard_merge_threshold: usize,
    pub soft_merge_threshold: usize,
}

impl Default for ManifestMergeOptions {
    fn default() -> Self {
        Self {
            channel_size: 10,
            merge_interval_seconds: 5,
            min_merge_threshold: 10,
            soft_merge_threshold: 50,
            hard_merge_threshold: 90,
        }
    }
}

#[derive(Debug, Default)]
pub enum UpdateMode {
    #[default]
    Overwrite,
    Append,
}

#[derive(Debug, Default)]
pub struct StorageOptions {
    pub write_opts: WriteOptions,
    pub manifest_merge_opts: ManifestMergeOptions,
    pub runtime_opts: RuntimeOptions,
<<<<<<< HEAD
    pub update_mode: UpdateMode,
=======
}

#[cfg(test)]
mod tests {
    use super::*;

    #[test]
    fn test_timestamp_truncate_by() {
        let testcases = [
            // ts, segment, expected
            (0, 20, 0),
            (10, 20, 0),
            (20, 20, 20),
            (30, 20, 20),
            (40, 20, 40),
            (41, 20, 40),
        ];
        for (ts, segment, expected) in testcases {
            let actual = Timestamp::from(ts).truncate_by(Duration::from_millis(segment));
            assert_eq!(actual.0, expected);
        }
    }
>>>>>>> aeb6fff9
}<|MERGE_RESOLUTION|>--- conflicted
+++ resolved
@@ -206,9 +206,7 @@
     pub write_opts: WriteOptions,
     pub manifest_merge_opts: ManifestMergeOptions,
     pub runtime_opts: RuntimeOptions,
-<<<<<<< HEAD
     pub update_mode: UpdateMode,
-=======
 }
 
 #[cfg(test)]
@@ -231,5 +229,4 @@
             assert_eq!(actual.0, expected);
         }
     }
->>>>>>> aeb6fff9
 }