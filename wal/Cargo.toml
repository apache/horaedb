[package]
name = "wal"
version = "0.1.0"
authors = ["CeresDB Authors <ceresdb@service.alipay.com>"]
edition = "2018"

# See more keys and their definitions at https://doc.rust-lang.org/cargo/reference/manifest.html

[dependencies]
async-trait = "0.1.53"
common_util = {path = "../common_util"}
common_types = {path = "../common_types"}
log = "0.4"
snafu = { version ="0.6.10", features = ["backtraces"] }
tokio = { version = "1.0", features = ["sync"] }

[dev-dependencies]
tempfile = "3.1.0"
futures = { version = "0.3", features = ["async-await"] }

[dependencies.rocksdb]
<<<<<<< HEAD
# git = "https://github.com/tikv/rust-rocksdb.git"
# branch = "tikv-5.2"
path = "/home/ruihang/repo/rust-rocksdb"
=======
git = "https://github.com/tikv/rust-rocksdb.git"
rev = "773784178a0e8e5fdad81f4fd85448a3014a3700"
>>>>>>> 8667e4c9
features = ["portable"]<|MERGE_RESOLUTION|>--- conflicted
+++ resolved
@@ -19,12 +19,6 @@
 futures = { version = "0.3", features = ["async-await"] }
 
 [dependencies.rocksdb]
-<<<<<<< HEAD
-# git = "https://github.com/tikv/rust-rocksdb.git"
-# branch = "tikv-5.2"
-path = "/home/ruihang/repo/rust-rocksdb"
-=======
 git = "https://github.com/tikv/rust-rocksdb.git"
 rev = "773784178a0e8e5fdad81f4fd85448a3014a3700"
->>>>>>> 8667e4c9
 features = ["portable"]