// Copyright 2022 CeresDB Project Authors. Licensed under Apache-2.0.

//! Datafusion `TableProvider` adapter

use std::{
    any::Any,
    fmt,
    sync::{Arc, Mutex},
    time::{Duration, Instant},
};

use arrow::datatypes::SchemaRef;
use async_trait::async_trait;
use common_types::{projected_schema::ProjectedSchema, request_id::RequestId, schema::Schema};
use datafusion::{
    config::{ConfigEntry, ConfigExtension, ExtensionOptions},
    datasource::datasource::{TableProvider, TableProviderFilterPushDown},
    error::{DataFusionError, Result},
    execution::context::{SessionState, TaskContext},
    physical_expr::PhysicalSortExpr,
    physical_plan::{
        DisplayFormatType, ExecutionPlan, Partitioning,
        SendableRecordBatchStream as DfSendableRecordBatchStream, Statistics,
    },
};
<<<<<<< HEAD
use datafusion_expr::{Expr, TableSource, TableType};
=======
use datafusion_expr::{TableSource, TableType};
use df_operator::visitor;
>>>>>>> d6f5e774
use log::debug;

use crate::{
    predicate::{PredicateBuilder, PredicateRef},
    stream::{SendableRecordBatchStream, ToDfStream},
    table::{self, ReadOptions, ReadOrder, ReadRequest, TableRef},
};

#[derive(Clone, Debug)]
pub struct CeresdbOptions {
    pub request_id: u64,
    pub request_timeout: Option<u64>,
}

impl ConfigExtension for CeresdbOptions {
    const PREFIX: &'static str = "ceresdb";
}

impl ExtensionOptions for CeresdbOptions {
    fn as_any(&self) -> &dyn Any {
        self
    }

    fn as_any_mut(&mut self) -> &mut dyn Any {
        self
    }

    fn cloned(&self) -> Box<dyn ExtensionOptions> {
        Box::new(self.clone())
    }

    fn set(&mut self, key: &str, value: &str) -> Result<()> {
        match key {
            "request_id" => {
                self.request_id = value.parse::<u64>().map_err(|e| {
                    DataFusionError::External(
                        format!("could not parse request_id, input:{}, err:{:?}", value, e).into(),
                    )
                })?
            }
            "request_timeout" => {
                self.request_timeout = Some(value.parse::<u64>().map_err(|e| {
                    DataFusionError::External(
                        format!(
                            "could not parse request_timeout, input:{}, err:{:?}",
                            value, e
                        )
                        .into(),
                    )
                })?)
            }
            _ => Err(DataFusionError::External(
                format!("could not find key, key:{}", key).into(),
            ))?,
        }
        Ok(())
    }

    fn entries(&self) -> Vec<ConfigEntry> {
        vec![
            ConfigEntry {
                key: "request_id".to_string(),
                value: Some(self.request_id.to_string()),
                description: "",
            },
            ConfigEntry {
                key: "request_timeout".to_string(),
                value: self.request_timeout.map(|v| v.to_string()),
                description: "",
            },
        ]
    }
}

/// An adapter to [TableProvider] with schema snapshot.
///
/// This adapter holds a schema snapshot of the table and always returns that
/// schema to caller.
#[derive(Debug)]
pub struct TableProviderAdapter {
    table: TableRef,
    /// The schema of the table when this adapter is created, used as schema
    /// snapshot for read to avoid the reader sees different schema during
    /// query
    read_schema: Schema,
    read_parallelism: usize,
}

impl TableProviderAdapter {
    pub fn new(table: TableRef, read_parallelism: usize) -> Self {
        // Take a snapshot of the schema
        let read_schema = table.schema();

        Self {
            table,
            read_schema,
            read_parallelism,
        }
    }

    pub fn as_table_ref(&self) -> &TableRef {
        &self.table
    }

    pub async fn scan_table(
        &self,
        state: &SessionState,
        projection: Option<&Vec<usize>>,
        filters: &[Expr],
        limit: Option<usize>,
        read_order: ReadOrder,
    ) -> Result<Arc<dyn ExecutionPlan>> {
        let ceresdb_options = state.config_options().extensions.get::<CeresdbOptions>();
        assert!(ceresdb_options.is_some());
        let ceresdb_options = ceresdb_options.unwrap();
        let request_id = RequestId::from(ceresdb_options.request_id);
        let deadline = ceresdb_options
            .request_timeout
            .map(|n| Instant::now() + Duration::from_millis(n));
        debug!(
            "scan table, table:{}, request_id:{}, projection:{:?}, filters:{:?}, limit:{:?}, read_order:{:?}, deadline:{:?}",
            self.table.name(),
            request_id,
            projection,
            filters,
            limit,
            read_order,
            deadline,
        );

        // Forbid the parallel reading if the data order is required.
        let read_parallelism = if read_order.is_in_order() && self.table.partition_info().is_none()
        {
            1
        } else {
            self.read_parallelism
        };

        let predicate = self.check_and_build_predicate_from_filters(filters);
        let mut scan_table = ScanTable {
            projected_schema: ProjectedSchema::new(self.read_schema.clone(), projection.cloned())
                .map_err(|e| {
                DataFusionError::Internal(format!(
                    "Invalid projection, plan:{:?}, projection:{:?}, err:{:?}",
                    self, projection, e
                ))
            })?,
            table: self.table.clone(),
            request_id,
            read_order,
            read_parallelism,
            predicate,
            deadline,
            stream_state: Mutex::new(ScanStreamState::default()),
        };
        scan_table.maybe_init_stream(state).await?;

        Ok(Arc::new(scan_table))
    }

    fn check_and_build_predicate_from_filters(&self, filters: &[Expr]) -> PredicateRef {
        let unique_keys = self.read_schema.unique_keys();

        let push_down_filters = filters
            .iter()
            .filter_map(|filter| {
                if Self::only_filter_unique_key_columns(filter, &unique_keys) {
                    Some(filter.clone())
                } else {
                    None
                }
            })
            .collect::<Vec<_>>();

        PredicateBuilder::default()
            .add_pushdown_exprs(&push_down_filters)
            .extract_time_range(&self.read_schema, &push_down_filters)
            .build()
    }

    fn only_filter_unique_key_columns(filter: &Expr, unique_keys: &[&str]) -> bool {
        let filter_cols = visitor::find_columns_by_expr(filter);
        for filter_col in filter_cols {
            // If a column which is not part of the unique key occurred in `filter`, the
            // `filter` shouldn't be pushed down.
            if !unique_keys.contains(&filter_col.as_str()) {
                return false;
            }
        }
        true
    }
}

#[async_trait]
impl TableProvider for TableProviderAdapter {
    fn as_any(&self) -> &dyn Any {
        self
    }

    fn schema(&self) -> SchemaRef {
        // We use the `read_schema` as the schema of this `TableProvider`
        self.read_schema.clone().into_arrow_schema_ref()
    }

    async fn scan(
        &self,
        state: &SessionState,
        projection: Option<&Vec<usize>>,
        filters: &[Expr],
        limit: Option<usize>,
    ) -> Result<Arc<dyn ExecutionPlan>> {
        self.scan_table(state, projection, filters, limit, ReadOrder::None)
            .await
    }

    fn supports_filter_pushdown(&self, _filter: &Expr) -> Result<TableProviderFilterPushDown> {
        Ok(TableProviderFilterPushDown::Inexact)
    }

    /// Get the type of this table for metadata/catalog purposes.
    fn table_type(&self) -> TableType {
        TableType::Base
    }
}

impl TableSource for TableProviderAdapter {
    fn as_any(&self) -> &dyn Any {
        self
    }

    /// Get a reference to the schema for this table
    fn schema(&self) -> SchemaRef {
        self.read_schema.clone().into_arrow_schema_ref()
    }

    /// Get the type of this table for metadata/catalog purposes.
    fn table_type(&self) -> TableType {
        TableType::Base
    }

    /// Tests whether the table provider can make use of a filter expression
    /// to optimize data retrieval.
    fn supports_filter_pushdown(&self, _filter: &Expr) -> Result<TableProviderFilterPushDown> {
        Ok(TableProviderFilterPushDown::Inexact)
    }
}

#[derive(Default)]
struct ScanStreamState {
    inited: bool,
    err: Option<table::Error>,
    streams: Vec<Option<SendableRecordBatchStream>>,
}

impl ScanStreamState {
    fn take_stream(&mut self, index: usize) -> Result<SendableRecordBatchStream> {
        if let Some(e) = &self.err {
            return Err(DataFusionError::Execution(format!(
                "Failed to read table, partition:{}, err:{}",
                index, e
            )));
        }

        // TODO(yingwen): Return an empty stream if index is out of bound.
        self.streams[index].take().ok_or_else(|| {
            DataFusionError::Execution(format!(
                "Read partition multiple times is not supported, partition:{}",
                index
            ))
        })
    }
}

/// Physical plan of scanning table.
struct ScanTable {
    projected_schema: ProjectedSchema,
    table: TableRef,
    request_id: RequestId,
    read_order: ReadOrder,
    read_parallelism: usize,
    predicate: PredicateRef,
    deadline: Option<Instant>,

    stream_state: Mutex<ScanStreamState>,
}

impl ScanTable {
    async fn maybe_init_stream(&mut self, state: &SessionState) -> Result<()> {
        let req = ReadRequest {
            request_id: self.request_id,
            opts: ReadOptions {
                batch_size: state.config_options().execution.batch_size,
                read_parallelism: self.read_parallelism,
                deadline: self.deadline,
            },
            projected_schema: self.projected_schema.clone(),
            predicate: self.predicate.clone(),
            order: self.read_order,
        };

        let read_res = self.table.partitioned_read(req).await;

        let mut stream_state = self.stream_state.lock().unwrap();
        if stream_state.inited {
            return Ok(());
        }

        match read_res {
            Ok(partitioned_streams) => {
                self.read_parallelism = partitioned_streams.streams.len();
                stream_state.streams = partitioned_streams.streams.into_iter().map(Some).collect();
            }
            Err(e) => {
                stream_state.err = Some(e);
            }
        }
        stream_state.inited = true;

        Ok(())
    }
}

impl ExecutionPlan for ScanTable {
    fn as_any(&self) -> &dyn Any {
        self
    }

    fn schema(&self) -> SchemaRef {
        self.projected_schema.to_projected_arrow_schema()
    }

    fn output_partitioning(&self) -> Partitioning {
        Partitioning::RoundRobinBatch(self.read_parallelism)
    }

    fn output_ordering(&self) -> Option<&[PhysicalSortExpr]> {
        None
    }

    fn children(&self) -> Vec<Arc<dyn ExecutionPlan>> {
        // this is a leaf node and has no children
        vec![]
    }

    fn with_new_children(
        self: Arc<Self>,
        _: Vec<Arc<dyn ExecutionPlan>>,
    ) -> Result<Arc<dyn ExecutionPlan>> {
        Err(DataFusionError::Internal(format!(
            "Children cannot be replaced in {:?}",
            self
        )))
    }

    fn execute(
        &self,
        partition: usize,
        _context: Arc<TaskContext>,
    ) -> Result<DfSendableRecordBatchStream> {
        let mut stream_state = self.stream_state.lock().unwrap();
        let stream = stream_state.take_stream(partition)?;

        Ok(Box::pin(ToDfStream(stream)))
    }

    fn fmt_as(&self, _t: DisplayFormatType, f: &mut fmt::Formatter) -> fmt::Result {
        write!(
            f,
            "ScanTable: table={}, parallelism={}, order={:?}, ",
            self.table.name(),
            self.read_parallelism,
            self.read_order,
        )
    }

    fn statistics(&self) -> Statistics {
        // TODO(yingwen): Implement this
        Statistics::default()
    }
}

impl fmt::Debug for ScanTable {
    fn fmt(&self, f: &mut fmt::Formatter<'_>) -> fmt::Result {
        f.debug_struct("ScanTable")
            .field("projected_schema", &self.projected_schema)
            .field("table", &self.table.name())
            .field("read_order", &self.read_order)
            .field("read_parallelism", &self.read_parallelism)
            .field("predicate", &self.predicate)
            .finish()
    }
}

#[cfg(test)]
mod test {
    use std::sync::Arc;

    use common_types::{
        column_schema,
        datum::DatumKind,
        schema::{Builder, Schema},
    };
    use datafusion::scalar::ScalarValue;
    use datafusion_expr::{col, Expr};

    use super::TableProviderAdapter;
    use crate::{memory::MemoryTable, table::TableId};

    fn build_user_defined_primary_key_schema() -> Schema {
        Builder::new()
            .auto_increment_column_id(true)
            .add_key_column(
                column_schema::Builder::new("user_define1".to_string(), DatumKind::String)
                    .build()
                    .expect("should succeed build column schema"),
            )
            .unwrap()
            .add_key_column(
                column_schema::Builder::new("timestamp".to_string(), DatumKind::Timestamp)
                    .build()
                    .expect("should succeed build column schema"),
            )
            .unwrap()
            .add_normal_column(
                column_schema::Builder::new("field1".to_string(), DatumKind::String)
                    .is_tag(true)
                    .build()
                    .expect("should succeed build column schema"),
            )
            .unwrap()
            .add_normal_column(
                column_schema::Builder::new("field2".to_string(), DatumKind::Double)
                    .build()
                    .expect("should succeed build column schema"),
            )
            .unwrap()
            .build()
            .unwrap()
    }

    fn build_default_primary_key_schema() -> Schema {
        Builder::new()
            .auto_increment_column_id(true)
            .add_key_column(
                column_schema::Builder::new("tsid".to_string(), DatumKind::UInt64)
                    .build()
                    .expect("should succeed build column schema"),
            )
            .unwrap()
            .add_key_column(
                column_schema::Builder::new("timestamp".to_string(), DatumKind::Timestamp)
                    .build()
                    .expect("should succeed build column schema"),
            )
            .unwrap()
            .add_normal_column(
                column_schema::Builder::new("user_define1".to_string(), DatumKind::String)
                    .build()
                    .expect("should succeed build column schema"),
            )
            .unwrap()
            .add_normal_column(
                column_schema::Builder::new("field1".to_string(), DatumKind::String)
                    .is_tag(true)
                    .build()
                    .expect("should succeed build column schema"),
            )
            .unwrap()
            .add_normal_column(
                column_schema::Builder::new("field2".to_string(), DatumKind::Double)
                    .build()
                    .expect("should succeed build column schema"),
            )
            .unwrap()
            .build()
            .unwrap()
    }

    fn build_filters() -> Vec<Expr> {
        let filter1 = col("timestamp").lt(Expr::Literal(ScalarValue::UInt64(Some(10086))));
        let filter2 =
            col("user_define1").eq(Expr::Literal(ScalarValue::Utf8(Some("10086".to_string()))));
        let filter3 = col("field1").eq(Expr::Literal(ScalarValue::Utf8(Some("10087".to_string()))));
        let filter4 = col("field2").eq(Expr::Literal(ScalarValue::Float64(Some(10088.0))));

        vec![filter1, filter2, filter3, filter4]
    }

    #[test]
    pub fn test_push_down_in_user_defined_primary_key_case() {
        let test_filters = build_filters();
        let user_defined_pk_schema = build_user_defined_primary_key_schema();

        let table = MemoryTable::new(
            "test_table".to_string(),
            TableId::new(0),
            user_defined_pk_schema,
            "memory".to_string(),
        );
        let provider = TableProviderAdapter::new(Arc::new(table), 1);
        let predicate = provider.check_and_build_predicate_from_filters(&test_filters);

        let expected_filters = vec![test_filters[0].clone(), test_filters[1].clone()];
        assert_eq!(predicate.exprs(), &expected_filters);
    }

    #[test]
    pub fn test_push_down_in_default_primary_key_case() {
        let test_filters = build_filters();
        let default_pk_schema = build_default_primary_key_schema();

        let table = MemoryTable::new(
            "test_table".to_string(),
            TableId::new(0),
            default_pk_schema,
            "memory".to_string(),
        );
        let provider = TableProviderAdapter::new(Arc::new(table), 1);
        let predicate = provider.check_and_build_predicate_from_filters(&test_filters);

        let expected_filters = vec![test_filters[0].clone(), test_filters[2].clone()];
        assert_eq!(predicate.exprs(), &expected_filters);
    }
}<|MERGE_RESOLUTION|>--- conflicted
+++ resolved
@@ -23,12 +23,8 @@
         SendableRecordBatchStream as DfSendableRecordBatchStream, Statistics,
     },
 };
-<<<<<<< HEAD
 use datafusion_expr::{Expr, TableSource, TableType};
-=======
-use datafusion_expr::{TableSource, TableType};
 use df_operator::visitor;
->>>>>>> d6f5e774
 use log::debug;
 
 use crate::{
