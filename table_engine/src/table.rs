// Copyright 2022 CeresDB Project Authors. Licensed under Apache-2.0.

//! Table abstraction

use std::{
    collections::HashMap,
    fmt,
    sync::{
        atomic::{AtomicU32, AtomicU64, Ordering},
        Arc,
    },
};

use async_trait::async_trait;
use common_types::{
    column_schema::ColumnSchema,
    datum::Datum,
    projected_schema::ProjectedSchema,
    request_id::RequestId,
    row::{Row, RowGroup},
    schema::{RecordSchemaWithKey, Schema, Version},
};
use proto::sys_catalog as sys_catalog_pb;
use serde_derive::Deserialize;
<<<<<<< HEAD
use snafu::{Backtrace, ResultExt, Snafu};
=======
use snafu::{Backtrace, OptionExt, ResultExt, Snafu};
>>>>>>> 03f5f78f

use crate::{
    engine::TableState,
    partition::PartitionInfo,
    predicate::PredicateRef,
    stream::{PartitionedStreams, SendableRecordBatchStream},
};

/// Contains common error variant, implementation specific error should
/// be cast into Box<dyn Error>
#[derive(Debug, Snafu)]
#[snafu(visibility = "pub")]
pub enum Error {
    #[snafu(display(
        "Unsupported table method, table:{}, method:{}.\nBacktrace:\n{}",
        table,
        method,
        backtrace
    ))]
    UnsupportedMethod {
        table: String,
        method: String,
        backtrace: Backtrace,
    },

    #[snafu(display(
        "Get Invalid primary key, expected schema:{:?}, given_primary_keys:{:?}.\nBacktrace:\n{}",
        schema,
        primary_key_columns,
        backtrace
    ))]
    GetInvalidPrimaryKey {
        schema: RecordSchemaWithKey,
        primary_key_columns: Vec<ColumnSchema>,
        backtrace: Backtrace,
    },

    #[snafu(display(
        "Get null primary key, expected schema:{:?}, given_primary_keys:{:?}.\nBacktrace:\n{}",
        schema,
        primary_key_columns,
        backtrace
    ))]
    GetNullPrimaryKey {
        schema: RecordSchemaWithKey,
        primary_key_columns: Vec<ColumnSchema>,
        backtrace: Backtrace,
    },

    #[snafu(display("Unexpected error, err:{}", source))]
    Unexpected {
        source: Box<dyn std::error::Error + Send + Sync>,
    },

    #[snafu(display("Invalid arguments, err:{}", source))]
    InvalidArguments {
        table: String,
        source: Box<dyn std::error::Error + Send + Sync>,
    },

    #[snafu(display("Failed to write table, table:{}, err:{}", table, source))]
    Write {
        table: String,
        source: Box<dyn std::error::Error + Send + Sync>,
    },

    #[snafu(display("Failed to scan table, table:{}, err:{}", table, source))]
    Scan {
        table: String,
        source: Box<dyn std::error::Error + Send + Sync>,
    },

    #[snafu(display("Failed to get table, table:{}, err:{}", table, source))]
    Get {
        table: String,
        source: Box<dyn std::error::Error + Send + Sync>,
    },

    #[snafu(display("Failed to alter schema, table:{}, err:{}", table, source))]
    AlterSchema {
        table: String,
        source: Box<dyn std::error::Error + Send + Sync>,
    },

    #[snafu(display("Failed to alter options, table:{}, err:{}", table, source))]
    AlterOptions {
        table: String,
        source: Box<dyn std::error::Error + Send + Sync>,
    },

    #[snafu(display("Failed to flush table, table:{}, err:{}", table, source))]
    Flush {
        table: String,
        source: Box<dyn std::error::Error + Send + Sync>,
    },

    #[snafu(display("Failed to compact table, table:{}, err:{}", table, source))]
    Compact {
        table: String,
        source: Box<dyn std::error::Error + Send + Sync>,
    },

<<<<<<< HEAD
    #[snafu(display("Failed to convert read request to pb, msg:{}, err:{}", msg, source))]
    ReadRequestToPb {
        msg: String,
=======
    #[snafu(display("Empty read options.\nBacktrace:\n{}", backtrace))]
    EmptyReadOptions { backtrace: Backtrace },

    #[snafu(display("Empty projected schema.\nBacktrace:\n{}", backtrace))]
    EmptyProjectedSchema { backtrace: Backtrace },

    #[snafu(display("Empty predicate.\nBacktrace:\n{}", backtrace))]
    EmptyPredicate { backtrace: Backtrace },

    #[snafu(display("Failed to covert projected schema, err:{}", source))]
    ConvertProjectedSchema {
        source: Box<dyn std::error::Error + Send + Sync>,
    },

    #[snafu(display("Failed to covert predicate, err:{}", source))]
    ConvertPredicate {
>>>>>>> 03f5f78f
        source: Box<dyn std::error::Error + Send + Sync>,
    },
}

define_result!(Error);

/// Default partition num to scan in parallelism.
pub const DEFAULT_READ_PARALLELISM: usize = 8;

/// Schema id (24 bits)
#[derive(Debug, Clone, Copy, PartialEq, Eq)]
pub struct SchemaId(u32);

impl SchemaId {
    /// Min schema id.
    pub const MIN: SchemaId = SchemaId(0);

    pub const fn from_u32(id: u32) -> Self {
        Self(id)
    }

    /// Convert the schema id into u32.
    #[inline]
    pub fn as_u32(&self) -> u32 {
        self.0
    }
}

impl PartialEq<u32> for SchemaId {
    fn eq(&self, other: &u32) -> bool {
        self.0 == *other
    }
}

impl From<u16> for SchemaId {
    fn from(id: u16) -> SchemaId {
        Self(id as u32)
    }
}

impl From<u32> for SchemaId {
    fn from(id: u32) -> SchemaId {
        Self(id)
    }
}

/// Sequence of a table under a schema (40 bits).
#[derive(Debug, Clone, Copy)]
pub struct TableSeq(u64);

impl TableSeq {
    /// Bits of schema id.
    const BITS: u64 = 40;
    /// 40 bits mask (0xffffffffff).
    const MASK: u64 = (1 << Self::BITS) - 1;
    /// Max sequence of table in a schema.
    pub const MAX: TableSeq = TableSeq(Self::MASK);
    /// Min sequence of table in a schema.
    pub const MIN: TableSeq = TableSeq(0);

    /// Create a new table sequence from u64, return None if `seq` is invalid.
    pub const fn new(seq: u64) -> Option<Self> {
        // Only need to check max as min is 0.
        if seq <= TableSeq::MAX.0 {
            Some(Self(seq))
        } else {
            None
        }
    }

    // It is safe to convert u32 into table seq.
    pub const fn from_u32(seq: u32) -> Self {
        Self(seq as u64)
    }

    /// Convert the table sequence into u64.
    #[inline]
    pub fn as_u64(&self) -> u64 {
        self.0
    }
}

impl From<u32> for TableSeq {
    fn from(id: u32) -> TableSeq {
        TableSeq(id as u64)
    }
}

impl From<TableId> for TableSeq {
    /// Get the sequence part of the table id.
    fn from(table_id: TableId) -> TableSeq {
        let seq_part = table_id.0 & TableSeq::MASK;

        TableSeq(seq_part)
    }
}

/// Table Id (64 bits)
///
/// Table id is constructed via schema id (24 bits) and a table sequence (40
/// bits).
#[derive(Clone, Copy, PartialEq, Eq, PartialOrd, Ord, Hash, Debug, Deserialize)]
pub struct TableId(u64);

impl TableId {
    /// Min table id.
    pub const MIN: TableId = TableId(0);

    /// Create table id from raw u64 number.
    pub const fn new(id: u64) -> Self {
        Self(id)
    }

    /// Create a new table id from `schema_id` and `table_seq`.
    ///
    /// Return `None` If `schema_id` is not invalid.
    pub const fn with_seq(schema_id: SchemaId, table_seq: TableSeq) -> Option<Self> {
        let schema_id_data = schema_id.0 as u64;
        let schema_id_part = schema_id_data << TableSeq::BITS;
        if (schema_id_part >> TableSeq::BITS) != schema_id_data {
            None
        } else {
            Some(Self(schema_id_part | table_seq.0))
        }
    }

    /// Convert table id into u64.
    #[inline]
    pub fn as_u64(&self) -> u64 {
        self.0
    }
}

impl From<u64> for TableId {
    fn from(id: u64) -> TableId {
        TableId::new(id)
    }
}

impl fmt::Display for TableId {
    fn fmt(&self, f: &mut fmt::Formatter<'_>) -> fmt::Result {
        write!(f, "{}", self.0)
    }
}

// TODO(yingwen): Support DELETE/UPDATE... , a mutation type is needed.
#[derive(Debug)]
pub struct WriteRequest {
    /// rows to write
    pub row_group: RowGroup,
}

#[derive(Debug)]
pub struct ReadOptions {
    pub batch_size: usize,
    /// Suggested read parallelism, the actual returned stream should equal to
    /// `read_parallelism`.
    pub read_parallelism: usize,
}

impl Default for ReadOptions {
    fn default() -> Self {
        Self {
            batch_size: 10000,
            read_parallelism: DEFAULT_READ_PARALLELISM,
        }
    }
}

<<<<<<< HEAD
=======
impl From<proto::remote_engine::ReadOptions> for ReadOptions {
    fn from(pb: proto::remote_engine::ReadOptions) -> Self {
        Self {
            batch_size: pb.batch_size as usize,
            read_parallelism: pb.read_parallelism as usize,
        }
    }
}

>>>>>>> 03f5f78f
impl From<ReadOptions> for proto::remote_engine::ReadOptions {
    fn from(opts: ReadOptions) -> Self {
        Self {
            batch_size: opts.batch_size as u64,
            read_parallelism: opts.read_parallelism as u64,
        }
    }
}

#[derive(Debug)]
pub struct GetRequest {
    /// Query request id.
    pub request_id: RequestId,
    /// The schema and projection for get, the output data should match this
    /// schema.
    pub projected_schema: ProjectedSchema,
    /// The primary key of the row to get.
    pub primary_key: Vec<Datum>,
}

#[derive(Copy, Clone, Debug)]
pub enum ReadOrder {
    /// No order requirements from the read request.
    None = 0,
    Asc,
    Desc,
}

impl ReadOrder {
    pub fn from_is_asc(is_asc: Option<bool>) -> Self {
        match is_asc {
            Some(true) => ReadOrder::Asc,
            Some(false) => ReadOrder::Desc,
            None => ReadOrder::None,
        }
    }

    #[inline]
    pub fn is_out_of_order(&self) -> bool {
        matches!(self, ReadOrder::None)
    }

    #[inline]
    pub fn is_in_order(&self) -> bool {
        !self.is_out_of_order()
    }

    #[inline]
    pub fn is_in_desc_order(&self) -> bool {
        matches!(self, ReadOrder::Desc)
    }

    #[inline]
    pub fn into_i32(self) -> i32 {
        self as i32
    }
}

#[derive(Debug)]
pub struct ReadRequest {
    /// Read request id.
    pub request_id: RequestId,
    /// Read options.
    pub opts: ReadOptions,
    /// The schema and projection for read, the output data should match this
    /// schema.
    pub projected_schema: ProjectedSchema,
    /// Predicate of the query.
    pub predicate: PredicateRef,
    /// Read the rows in reverse order.
    pub order: ReadOrder,
}

<<<<<<< HEAD
impl TryFrom<ReadRequest> for proto::remote_engine::TableReadRequest {
    type Error = Error;

    fn try_from(request: ReadRequest) -> std::result::Result<Self, Error> {
        let predicate_pb = request
            .predicate
            .as_ref()
            .try_into()
            .map_err(|e| Box::new(e) as _)
            .context(ReadRequestToPb {
                msg: format!(
                    "convert predicate failed, predicate:{:?}",
                    request.predicate
                ),
            })?;

        Ok(Self {
            request_id: request.request_id.0,
            opts: Some(request.opts.into()),
            projected_schema: Some(request.projected_schema.into()),
            predicate: Some(predicate_pb),
            order: request.order.into_i32(),
=======
impl TryFrom<proto::remote_engine::TableReadRequest> for ReadRequest {
    type Error = Error;

    fn try_from(pb: proto::remote_engine::TableReadRequest) -> Result<Self> {
        let opts = pb.opts.context(EmptyReadOptions)?.into();
        let projected_schema = pb
            .projected_schema
            .context(EmptyProjectedSchema)?
            .try_into()
            .map_err(|e| Box::new(e) as _)
            .context(ConvertProjectedSchema)?;
        let predicate = Arc::new(
            pb.predicate
                .context(EmptyPredicate)?
                .try_into()
                .map_err(|e| Box::new(e) as _)
                .context(ConvertPredicate)?,
        );
        let order = if pb.order == proto::remote_engine::ReadOrder::Asc as i32 {
            ReadOrder::Asc
        } else if pb.order == proto::remote_engine::ReadOrder::Desc as i32 {
            ReadOrder::Desc
        } else {
            ReadOrder::None
        };
        Ok(Self {
            request_id: RequestId::next_id(),
            opts,
            projected_schema,
            predicate,
            order,
>>>>>>> 03f5f78f
        })
    }
}

#[derive(Debug)]
pub struct AlterSchemaRequest {
    /// The new schema.
    pub schema: Schema,
    /// Previous schema version before alteration.
    pub pre_schema_version: Version,
}

#[derive(Debug)]
pub struct FlushRequest {
    /// Trigger a compaction after flush, default is true.
    pub compact_after_flush: bool,
    /// Whether to wait flush task finishes, default is true.
    pub sync: bool,
}

impl Default for FlushRequest {
    fn default() -> Self {
        Self {
            compact_after_flush: true,
            sync: true,
        }
    }
}

/// Table abstraction
///
/// We do not let Table trait extends datafusion's TableProvider, since
/// that will tie out abstraction with datafusion. However, we still use
/// datafusion's RecordBatchStream trait.
#[async_trait]
pub trait Table: std::fmt::Debug {
    /// Returns table name.
    fn name(&self) -> &str;

    /// Returns the id of this table.
    fn id(&self) -> TableId;

    /// Schema of this table.
    fn schema(&self) -> Schema;

    /// Options of this table.
    fn options(&self) -> HashMap<String, String>;

    fn partition_info(&self) -> Option<PartitionInfo> {
        None
    }

    /// Engine type of this table.
    fn engine_type(&self) -> &str;

    /// Get table's statistics.
    fn stats(&self) -> TableStats;

    /// Write to table.
    async fn write(&self, request: WriteRequest) -> Result<usize>;

    /// Read from table.
    async fn read(&self, request: ReadRequest) -> Result<SendableRecordBatchStream>;

    /// Get the specific row according to the primary key.
    /// TODO(xikai): object-safety is not ensured by now if the default
    ///  implementation is provided. Actually it is better to use the read
    ///  method to implement the get method.
    async fn get(&self, request: GetRequest) -> Result<Option<Row>>;

    /// Read multiple partition of the table in parallel.
    async fn partitioned_read(&self, request: ReadRequest) -> Result<PartitionedStreams>;

    /// Alter table schema to the schema specific in [AlterSchemaRequest] if
    /// the `pre_schema_version` is equal to current schema version.
    ///
    /// Returns the affected rows (always 0).
    async fn alter_schema(&self, request: AlterSchemaRequest) -> Result<usize>;

    /// Alter table options.
    ///
    /// Returns the affected rows (always 0).
    async fn alter_options(&self, options: HashMap<String, String>) -> Result<usize>;

    /// Flush this table.
    async fn flush(&self, request: FlushRequest) -> Result<()>;

    /// Compact this table and wait until compaction completes.
    async fn compact(&self) -> Result<()>;
}

/// Basic statistics of table.
#[derive(Debug, Clone, Copy, Default)]
pub struct TableStats {
    /// Total write request
    pub num_write: u64,
    /// Total read request
    pub num_read: u64,
    /// Total flush request
    pub num_flush: u64,
}

/// A reference-counted pointer to Table
pub type TableRef = Arc<dyn Table + Send + Sync>;

/// Helper to generate a schema id.
pub struct SchemaIdGenerator {
    last_schema_id: AtomicU32,
}

impl SchemaIdGenerator {
    pub fn last_schema_id_u32(&self) -> u32 {
        self.last_schema_id.load(Ordering::Relaxed)
    }

    pub fn set_last_schema_id(&self, last_schema_id: SchemaId) {
        self.last_schema_id
            .store(last_schema_id.as_u32(), Ordering::Relaxed);
    }

    pub fn alloc_schema_id(&self) -> Option<SchemaId> {
        // TODO: consider the case where schema id overflows.
        let last = self.last_schema_id.fetch_add(1, Ordering::Relaxed);

        Some(SchemaId::from(last + 1))
    }
}

impl Default for SchemaIdGenerator {
    fn default() -> Self {
        Self {
            last_schema_id: AtomicU32::new(SchemaId::MIN.as_u32()),
        }
    }
}

/// Helper to generate a table sequence.
pub struct TableSeqGenerator {
    last_table_seq: AtomicU64,
}

impl TableSeqGenerator {
    pub fn last_table_seq_u64(&self) -> u64 {
        self.last_table_seq.load(Ordering::Relaxed)
    }

    pub fn set_last_table_seq(&self, last_table_seq: TableSeq) {
        self.last_table_seq
            .store(last_table_seq.as_u64(), Ordering::Relaxed);
    }

    pub fn alloc_table_seq(&self) -> Option<TableSeq> {
        // TODO: consider the case where table sequence overflows.
        let last = self.last_table_seq.fetch_add(1, Ordering::Relaxed);

        TableSeq::new(last + 1)
    }
}

impl Default for TableSeqGenerator {
    fn default() -> Self {
        Self {
            last_table_seq: AtomicU64::new(TableSeq::MIN.as_u64()),
        }
    }
}

/// Create table request in catalog
#[derive(Debug, Clone)]
pub struct TableInfo {
    /// Catalog name
    pub catalog_name: String,
    /// Schema name
    pub schema_name: String,
    /// Schema id
    pub schema_id: SchemaId,
    /// Table name
    pub table_name: String,
    /// Table id
    pub table_id: TableId,
    /// Table engine type
    pub engine: String,
    /// Tells state of the table
    pub state: TableState,
}

impl From<sys_catalog_pb::TableEntry> for TableInfo {
    fn from(entry: sys_catalog_pb::TableEntry) -> Self {
        let state = entry.state();
        Self {
            catalog_name: entry.catalog_name,
            schema_name: entry.schema_name,
            schema_id: SchemaId(entry.schema_id),
            table_id: entry.table_id.into(),
            table_name: entry.table_name,
            engine: entry.engine,
            state: TableState::from(state),
        }
    }
}

impl From<TableInfo> for sys_catalog_pb::TableEntry {
    fn from(v: TableInfo) -> Self {
        sys_catalog_pb::TableEntry {
            catalog_name: v.catalog_name,
            schema_name: v.schema_name,
            schema_id: v.schema_id.as_u32(),
            table_id: v.table_id.as_u64(),
            table_name: v.table_name,
            engine: v.engine,
            state: sys_catalog_pb::TableState::from(v.state) as i32,
            // FIXME: Maybe [`TableInfo`] should contains such information.
            created_time: 0,
            modified_time: 0,
        }
    }
}

#[cfg(test)]
mod tests {
    use super::*;

    #[test]
    fn test_schema_id() {
        assert_eq!(0, SchemaId::MIN.as_u32());
    }

    #[test]
    fn test_table_seq() {
        assert_eq!(0, TableSeq::MIN.as_u64());
        assert_eq!(0xffffffffff, TableSeq::MAX.as_u64());
    }
}<|MERGE_RESOLUTION|>--- conflicted
+++ resolved
@@ -22,11 +22,7 @@
 };
 use proto::sys_catalog as sys_catalog_pb;
 use serde_derive::Deserialize;
-<<<<<<< HEAD
-use snafu::{Backtrace, ResultExt, Snafu};
-=======
 use snafu::{Backtrace, OptionExt, ResultExt, Snafu};
->>>>>>> 03f5f78f
 
 use crate::{
     engine::TableState,
@@ -129,11 +125,12 @@
         source: Box<dyn std::error::Error + Send + Sync>,
     },
 
-<<<<<<< HEAD
     #[snafu(display("Failed to convert read request to pb, msg:{}, err:{}", msg, source))]
     ReadRequestToPb {
         msg: String,
-=======
+        source: Box<dyn std::error::Error + Send + Sync>,
+    },
+
     #[snafu(display("Empty read options.\nBacktrace:\n{}", backtrace))]
     EmptyReadOptions { backtrace: Backtrace },
 
@@ -150,7 +147,6 @@
 
     #[snafu(display("Failed to covert predicate, err:{}", source))]
     ConvertPredicate {
->>>>>>> 03f5f78f
         source: Box<dyn std::error::Error + Send + Sync>,
     },
 }
@@ -320,8 +316,6 @@
     }
 }
 
-<<<<<<< HEAD
-=======
 impl From<proto::remote_engine::ReadOptions> for ReadOptions {
     fn from(pb: proto::remote_engine::ReadOptions) -> Self {
         Self {
@@ -331,7 +325,6 @@
     }
 }
 
->>>>>>> 03f5f78f
 impl From<ReadOptions> for proto::remote_engine::ReadOptions {
     fn from(opts: ReadOptions) -> Self {
         Self {
@@ -405,7 +398,6 @@
     pub order: ReadOrder,
 }
 
-<<<<<<< HEAD
 impl TryFrom<ReadRequest> for proto::remote_engine::TableReadRequest {
     type Error = Error;
 
@@ -428,7 +420,10 @@
             projected_schema: Some(request.projected_schema.into()),
             predicate: Some(predicate_pb),
             order: request.order.into_i32(),
-=======
+        })
+    }
+}
+
 impl TryFrom<proto::remote_engine::TableReadRequest> for ReadRequest {
     type Error = Error;
 
@@ -460,7 +455,6 @@
             projected_schema,
             predicate,
             order,
->>>>>>> 03f5f78f
         })
     }
 }
