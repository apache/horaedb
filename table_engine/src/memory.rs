// Copyright 2022-2023 CeresDB Project Authors. Licensed under Apache-2.0.

//! In-memory table engine implementations

use std::{
    collections::HashMap,
    fmt,
    pin::Pin,
    sync::{Arc, RwLock},
    task::{Context, Poll},
};

use async_trait::async_trait;
use common_types::{
    column::{ColumnBlock, ColumnBlockBuilder},
    datum::{Datum, DatumKind},
    record_batch::RecordBatch,
    row::{Row, RowGroup},
    schema::{RecordSchema, Schema},
};
use common_util::error::BoxError;
use futures::stream::Stream;
use snafu::{OptionExt, ResultExt};

use crate::{
    engine::{
        CloseShardRequest, CloseTableRequest, CreateTableRequest, DropTableRequest,
        OpenShardRequest, OpenShardResult, OpenTableRequest, TableEngine,
    },
    stream::{
        self, ErrNoSource, ErrWithSource, PartitionedStreams, RecordBatchStream,
        SendableRecordBatchStream,
    },
    table::{
        AlterSchemaRequest, FlushRequest, GetRequest, ReadRequest, Result, Table, TableId,
        TableRef, TableStats, UnsupportedMethod, WriteRequest,
    },
    MEMORY_ENGINE_TYPE,
};

type RowGroupVec = Vec<RowGroup>;

/// In-memory table
///
/// Mainly for test, DO NOT use it in production. All data inserted are buffered
/// in memory, does not support schema change.
pub struct MemoryTable {
    /// Table name
    name: String,
    /// Table id
    id: TableId,
    /// Table schema
    schema: Schema,
    /// Rows
    row_groups: Arc<RwLock<RowGroupVec>>,
    /// Engine type
    engine_type: String,
}

impl MemoryTable {
    pub fn new(name: String, id: TableId, schema: Schema, engine_type: String) -> Self {
        Self {
            name,
            id,
            schema,
            row_groups: Arc::new(RwLock::new(Vec::new())),
            engine_type,
        }
    }
}

impl fmt::Debug for MemoryTable {
    fn fmt(&self, f: &mut fmt::Formatter<'_>) -> fmt::Result {
        f.debug_struct("MemoryTable")
            .field("name", &self.name)
            .field("id", &self.id)
            .field("schema", &self.schema)
            // row_groups is ignored
            .finish()
    }
}

#[async_trait]
impl Table for MemoryTable {
    fn name(&self) -> &str {
        &self.name
    }

    fn id(&self) -> TableId {
        self.id
    }

    fn options(&self) -> HashMap<String, String> {
        HashMap::new()
    }

    fn schema(&self) -> Schema {
        self.schema.clone()
    }

    fn engine_type(&self) -> &str {
        &self.engine_type
    }

    fn stats(&self) -> TableStats {
        TableStats::default()
    }

    async fn write(&self, request: WriteRequest) -> Result<usize> {
        // TODO(yingwen) Maybe check schema?
        let mut row_groups = self.row_groups.write().unwrap();
        let n = request.row_group.num_rows();
        row_groups.push(request.row_group);

        Ok(n)
    }

    // batch_size is ignored now
    async fn read(&self, request: ReadRequest) -> Result<SendableRecordBatchStream> {
        let scan = MemoryScan {
            schema: request.projected_schema.to_record_schema(),
            row_groups: self.row_groups.clone(),
            index: 0,
        };

        Ok(Box::pin(scan))
    }

    async fn get(&self, _request: GetRequest) -> Result<Option<Row>> {
        UnsupportedMethod {
            table: &self.name,
            method: "get",
        }
        .fail()
    }

    async fn partitioned_read(&self, request: ReadRequest) -> Result<PartitionedStreams> {
        let stream = self.read(request).await?;

        Ok(PartitionedStreams::one_stream(stream))
    }

    // TODO: Alter schema is not supported now
    async fn alter_schema(&self, _request: AlterSchemaRequest) -> Result<usize> {
        Ok(0)
    }

    // TODO: Alter modify setting is not supported now
    async fn alter_options(&self, _options: HashMap<String, String>) -> Result<usize> {
        Ok(0)
    }

    async fn flush(&self, _request: FlushRequest) -> Result<()> {
        // Flush is not supported now.
        UnsupportedMethod {
            table: self.name(),
            method: "flush",
        }
        .fail()
    }

    async fn compact(&self) -> Result<()> {
        // Compact is not supported now.
        UnsupportedMethod {
            table: self.name(),
            method: "compact",
        }
        .fail()
    }
}

#[derive(Debug)]
struct MemoryScan {
    // The schema of projected column indexed by ReadRequest::projection
    schema: RecordSchema,
    row_groups: Arc<RwLock<RowGroupVec>>,
    index: usize,
}

impl Stream for MemoryScan {
    type Item = stream::Result<RecordBatch>;

    fn poll_next(mut self: Pin<&mut Self>, _ctx: &mut Context<'_>) -> Poll<Option<Self::Item>> {
        // TODO(yingwen): Batch row groups
        let record_batch = {
            let row_groups = self.row_groups.read().unwrap();
            if self.index >= row_groups.len() {
                return Poll::Ready(None);
            }

            let rows = &row_groups[self.index];
            // Because the row group inserted may have different column order, so we cannot
            // reuse the projection index, and must find projection index for each row
            // group, which is inefficient
            row_group_to_record_batch(rows, &self.schema)
        };

        self.index += 1;
        Poll::Ready(Some(record_batch))
    }
}

impl RecordBatchStream for MemoryScan {
    fn schema(&self) -> &RecordSchema {
        &self.schema
    }
}

// REQUIRE: The schema is the projected schema
fn row_group_to_record_batch(
    rows: &RowGroup,
    record_schema: &RecordSchema,
) -> stream::Result<RecordBatch> {
    if rows.is_empty() {
        return Ok(RecordBatch::new_empty(record_schema.clone()));
    }

    let num_cols = record_schema.num_columns();
    let mut column_blocks = Vec::with_capacity(num_cols);
    // For each column, create an array for that column
    for column in record_schema.columns().iter() {
        let rows_schema = rows.schema();
        let col_index = rows_schema
            .index_of(&column.name)
            .with_context(|| ErrNoSource {
                msg: format!(
                    "failed to convert RowGroup to RecordBatch, column not found, column:{}",
                    &column.name
                ),
            })?;
        let cols = rows.iter_column(col_index);
        let column_block = build_column_block(&column.data_type, cols, column.is_dictionary)?;
        column_blocks.push(column_block);
    }

    RecordBatch::new(record_schema.clone(), column_blocks)
        .box_err()
        .context(ErrWithSource {
            msg: "failed to create RecordBatch",
        })
}

fn build_column_block<'a, I: Iterator<Item = &'a Datum>>(
    data_type: &DatumKind,
    iter: I,
    is_dictionary: bool,
) -> stream::Result<ColumnBlock> {
<<<<<<< HEAD
    // TODO ensure there don't use is_dictionary and the datum.clone() is necessary
    // ?
    let mut builder = ColumnBlockBuilder::with_capacity(data_type, iter.size_hint().0, false);
=======
    let mut builder =
        ColumnBlockBuilder::with_capacity(data_type, iter.size_hint().0, is_dictionary);
>>>>>>> 4a7c6e44
    for datum in iter {
        builder
            .append(datum.clone())
            .box_err()
            .context(ErrWithSource {
                msg: "append datum",
            })?;
    }
    Ok(builder.build())
}

/// Memory table engine implementation
// Mainly for test purpose now
pub struct MemoryTableEngine;

#[async_trait]
impl TableEngine for MemoryTableEngine {
    fn engine_type(&self) -> &str {
        MEMORY_ENGINE_TYPE
    }

    async fn close(&self) -> crate::engine::Result<()> {
        Ok(())
    }

    async fn create_table(&self, request: CreateTableRequest) -> crate::engine::Result<TableRef> {
        Ok(Arc::new(MemoryTable::new(
            request.table_name,
            request.table_id,
            request.table_schema,
            MEMORY_ENGINE_TYPE.to_string(),
        )))
    }

    async fn drop_table(&self, _request: DropTableRequest) -> crate::engine::Result<bool> {
        Ok(true)
    }

    async fn open_table(
        &self,
        _request: OpenTableRequest,
    ) -> crate::engine::Result<Option<TableRef>> {
        Ok(None)
    }

    async fn close_table(&self, _request: CloseTableRequest) -> crate::engine::Result<()> {
        Ok(())
    }

    async fn open_shard(
        &self,
        _equest: OpenShardRequest,
    ) -> crate::engine::Result<OpenShardResult> {
        Ok(OpenShardResult::default())
    }

    /// Close tables on same shard.
    async fn close_shard(&self, _request: CloseShardRequest) -> Vec<crate::engine::Result<String>> {
        vec![Ok("".to_string())]
    }
}<|MERGE_RESOLUTION|>--- conflicted
+++ resolved
@@ -245,14 +245,8 @@
     iter: I,
     is_dictionary: bool,
 ) -> stream::Result<ColumnBlock> {
-<<<<<<< HEAD
-    // TODO ensure there don't use is_dictionary and the datum.clone() is necessary
-    // ?
-    let mut builder = ColumnBlockBuilder::with_capacity(data_type, iter.size_hint().0, false);
-=======
     let mut builder =
         ColumnBlockBuilder::with_capacity(data_type, iter.size_hint().0, is_dictionary);
->>>>>>> 4a7c6e44
     for datum in iter {
         builder
             .append(datum.clone())
