// Copyright 2022 CeresDB Project Authors. Licensed under Apache-2.0.

//! Datum holds different kind of data

use std::{convert::TryFrom, fmt, str};

<<<<<<< HEAD
use chrono::{Local, TimeZone, Datelike, NaiveDate, NaiveTime, Timelike};
use proto::common::DataType as DataTypePb;
=======
use ceresdbproto::schema::DataType as DataTypePb;
use chrono::{Local, TimeZone};
>>>>>>> 3865c1b6
use serde::ser::{Serialize, Serializer};
use snafu::{Backtrace, ResultExt, Snafu};
use sqlparser::ast::{DataType as SqlDataType, Value};

use crate::{bytes::Bytes, hash::hash64, string::StringBytes, time::Timestamp};

const DATE_FORMAT: &str = "%Y-%m-%d";
const TIME_FORMAT: &str = "%H:%M:%S%.3f";

#[derive(Debug, Snafu)]
pub enum Error {
    #[snafu(display(
        "Unsupported SQL data type, type:{}.\nBacktrace:\n{}",
        sql_type,
        backtrace
    ))]
    UnsupportedDataType {
        sql_type: SqlDataType,
        backtrace: Backtrace,
    },

    #[snafu(display("Invalid double or float, err:{}.\nBacktrace:\n{}", source, backtrace))]
    InvalidDouble {
        source: std::num::ParseFloatError,
        backtrace: Backtrace,
    },

    #[snafu(display(
        "Invalid insert value, kind:{}, value:{:?}.\nBacktrace:\n{}",
        kind,
        value,
        backtrace
    ))]
    InvalidValueType {
        kind: DatumKind,
        value: Value,
        backtrace: Backtrace,
    },
    #[snafu(display("Invalid timestamp, err:{}.\nBacktrace:\n{}", source, backtrace))]
    InvalidTimestamp {
        source: std::num::ParseIntError,
        backtrace: Backtrace,
    },

    #[snafu(display("Invalid date, err:{}.\nBacktrace:\n{}", source, backtrace))]
    InvalidDate {
        source: chrono::ParseError,
        backtrace: Backtrace,
    },

    #[snafu(display("Invalid time, err:{}.\nBacktrace:\n{}", source, backtrace))]
    InvalidTime {
        source: chrono::ParseError,
        backtrace: Backtrace,
    },

    #[snafu(display("Invalid integer, err:{}.\nBacktrace:\n{}", source, backtrace))]
    InvalidInt {
        source: std::num::ParseIntError,
        backtrace: Backtrace,
    },

    #[snafu(display("Invalid datum byte, byte:{}.\nBacktrace:\n{}", value, backtrace))]
    InvalidDatumByte { value: u8, backtrace: Backtrace },
}

pub type Result<T> = std::result::Result<T, Error>;

// FIXME(yingwen): How to handle timezone?

/// Data type of datum
#[derive(Debug, Clone, Copy, PartialEq, Eq)]
pub enum DatumKind {
    Null = 0,
    Timestamp,
    Double,
    Float,
    Varbinary,
    String,
    UInt64,
    UInt32,
    UInt16,
    UInt8,
    Int64,
    Int32,
    Int16,
    Int8,
    Boolean,
    Date,
    Time,
}

impl DatumKind {
    pub const VALUES: [Self; 17] = [
        Self::Null,
        Self::Timestamp,
        Self::Double,
        Self::Float,
        Self::Varbinary,
        Self::String,
        Self::UInt64,
        Self::UInt32,
        Self::UInt16,
        Self::UInt8,
        Self::Int64,
        Self::Int32,
        Self::Int16,
        Self::Int8,
        Self::Boolean,
        Self::Date,
        Self::Time,
    ];

    /// Return true if this is DatumKind::Timestamp
    pub fn is_timestamp(&self) -> bool {
        matches!(self, DatumKind::Timestamp)
    }

    pub fn is_f64_castable(&self) -> bool {
        matches!(
            self,
            Self::Double
                | Self::Float
                | Self::UInt64
                | Self::UInt32
                | Self::UInt16
                | Self::UInt8
                | Self::Int64
                | Self::Int32
                | Self::Int16
                | Self::Int8
        )
    }

    /// Can column of this datum kind used as key column
    pub fn is_key_kind(&self) -> bool {
        matches!(
            self,
            DatumKind::Timestamp
                | DatumKind::Varbinary
                | DatumKind::String
                | DatumKind::UInt64
                | DatumKind::UInt32
                | DatumKind::UInt16
                | DatumKind::UInt8
                | DatumKind::Int64
                | DatumKind::Int32
                | DatumKind::Int16
                | DatumKind::Int8
                | DatumKind::Boolean
                | DatumKind::Date
        )
    }

    pub fn unsign_kind(&self) -> Option<Self> {
        match self {
            Self::Int64 | Self::UInt64 => Some(Self::UInt64),
            Self::Int32 | Self::UInt32 => Some(Self::UInt32),
            Self::Int16 | Self::UInt16 => Some(Self::UInt16),
            Self::Int8 | Self::UInt8 => Some(Self::UInt8),
            _ => None,
        }
    }

    /// Get name of this kind.
    fn as_str(&self) -> &str {
        match self {
            DatumKind::Null => "null",
            DatumKind::Timestamp => "timestamp",
            DatumKind::Double => "double",
            DatumKind::Float => "float",
            DatumKind::Varbinary => "varbinary",
            DatumKind::String => "string",
            DatumKind::UInt64 => "uint64",
            DatumKind::UInt32 => "uint32",
            DatumKind::UInt16 => "uint16",
            DatumKind::UInt8 => "uint8",
            DatumKind::Int64 => "bigint",
            DatumKind::Int32 => "int",
            DatumKind::Int16 => "smallint",
            DatumKind::Int8 => "tinyint",
            DatumKind::Boolean => "boolean",
            DatumKind::Date => "date",
            DatumKind::Time => "time",
        }
    }

    /// Convert into a byte.
    #[inline]
    pub fn into_u8(self) -> u8 {
        self as u8
    }

    /// Return None for variable-length type
    pub fn size(&self) -> Option<usize> {
        let size = match self {
            DatumKind::Null => 0,
            DatumKind::Timestamp => 8,
            DatumKind::Double => 8,
            DatumKind::Float => 4,
            DatumKind::Varbinary => return None,
            DatumKind::String => return None,
            DatumKind::UInt64 => 8,
            DatumKind::UInt32 => 4,
            DatumKind::UInt16 => 2,
            DatumKind::UInt8 => 1,
            DatumKind::Int64 => 8,
            DatumKind::Int32 => 4,
            DatumKind::Int16 => 8,
            DatumKind::Int8 => 8,
            DatumKind::Boolean => 1,
            DatumKind::Date => 4,
            DatumKind::Time => 8,
        };
        Some(size)
    }
}

impl TryFrom<&SqlDataType> for DatumKind {
    type Error = Error;

    fn try_from(sql_type: &SqlDataType) -> Result<Self> {
        match sql_type {
            // TODO(yingwen): Consider timezone
            SqlDataType::Timestamp(_, _) => Ok(Self::Timestamp),
            SqlDataType::Real | SqlDataType::Float(_) => Ok(Self::Float),
            SqlDataType::Double => Ok(Self::Double),
            SqlDataType::Boolean => Ok(Self::Boolean),
            SqlDataType::BigInt(_) => Ok(Self::Int64),
            SqlDataType::Int(_) => Ok(Self::Int32),
            SqlDataType::SmallInt(_) => Ok(Self::Int16),
            SqlDataType::String => Ok(Self::String),
<<<<<<< HEAD
            SqlDataType::Date => Ok(Self::Date),
            SqlDataType::Time => Ok(Self::Time),
            SqlDataType::Custom(objects) if objects.0.len() == 1 => {
=======
            SqlDataType::Varbinary(_) => Ok(Self::Varbinary),
            SqlDataType::Custom(objects, _) if objects.0.len() == 1 => {
>>>>>>> 3865c1b6
                match objects.0[0].value.as_str() {
                    "UINT64" | "uint64" => Ok(Self::UInt64),
                    "UINT32" | "uint32" => Ok(Self::UInt32),
                    "UINT16" | "uint16" => Ok(Self::UInt16),
                    "UINT8" | "uint8" => Ok(Self::UInt8),
                    "INT64" | "int64" => Ok(Self::Int64),
                    "INT32" | "int32" => Ok(Self::Int32),
                    "INT16" | "int16" => Ok(Self::Int16),
                    "TINYINT" | "INT8" | "tinyint" | "int8" => Ok(Self::Int8),
                    _ => UnsupportedDataType {
                        sql_type: sql_type.clone(),
                    }
                    .fail(),
                }
            }

            // Unlike datafusion, Decimal is not supported now
            _ => UnsupportedDataType {
                sql_type: sql_type.clone(),
            }
            .fail(),
        }
    }
}

impl TryFrom<u8> for DatumKind {
    type Error = Error;

    fn try_from(v: u8) -> Result<Self> {
        match v {
            v if DatumKind::Null.into_u8() == v => Ok(DatumKind::Null),
            v if DatumKind::Timestamp.into_u8() == v => Ok(DatumKind::Timestamp),
            v if DatumKind::Double.into_u8() == v => Ok(DatumKind::Double),
            v if DatumKind::Float.into_u8() == v => Ok(DatumKind::Float),
            v if DatumKind::Varbinary.into_u8() == v => Ok(DatumKind::Varbinary),
            v if DatumKind::String.into_u8() == v => Ok(DatumKind::String),
            v if DatumKind::UInt64.into_u8() == v => Ok(DatumKind::UInt64),
            v if DatumKind::UInt32.into_u8() == v => Ok(DatumKind::UInt32),
            v if DatumKind::UInt16.into_u8() == v => Ok(DatumKind::UInt16),
            v if DatumKind::UInt8.into_u8() == v => Ok(DatumKind::UInt8),
            v if DatumKind::Int64.into_u8() == v => Ok(DatumKind::Int64),
            v if DatumKind::Int32.into_u8() == v => Ok(DatumKind::Int32),
            v if DatumKind::Int16.into_u8() == v => Ok(DatumKind::Int16),
            v if DatumKind::Int8.into_u8() == v => Ok(DatumKind::Int8),
            v if DatumKind::Boolean.into_u8() == v => Ok(DatumKind::Boolean),
            v if DatumKind::Date.into_u8() == v => Ok(DatumKind::Date),
            v if DatumKind::Time.into_u8() == v => Ok(DatumKind::Time),
            _ => InvalidDatumByte { value: v }.fail(),
        }
    }
}

impl From<DatumKind> for DataTypePb {
    fn from(kind: DatumKind) -> Self {
        match kind {
            DatumKind::Null => Self::Null,
            DatumKind::Timestamp => Self::Timestamp,
            DatumKind::Double => Self::Double,
            DatumKind::Float => Self::Float,
            DatumKind::Varbinary => Self::Varbinary,
            DatumKind::String => Self::String,
            DatumKind::UInt64 => Self::Uint64,
            DatumKind::UInt32 => Self::Uint32,
            DatumKind::UInt16 => Self::Uint16,
            DatumKind::UInt8 => Self::Uint8,
            DatumKind::Int64 => Self::Int64,
            DatumKind::Int32 => Self::Int32,
            DatumKind::Int16 => Self::Int16,
            DatumKind::Int8 => Self::Int8,
            DatumKind::Boolean => Self::Bool,
            DatumKind::Date => Self::Date,
            DatumKind::Time => Self::Time,
        }
    }
}

impl From<DataTypePb> for DatumKind {
    fn from(data_type: DataTypePb) -> Self {
        match data_type {
            DataTypePb::Null => DatumKind::Null,
            DataTypePb::Timestamp => DatumKind::Timestamp,
            DataTypePb::Double => DatumKind::Double,
            DataTypePb::Float => DatumKind::Float,
            DataTypePb::Varbinary => DatumKind::Varbinary,
            DataTypePb::String => DatumKind::String,
            DataTypePb::Uint64 => DatumKind::UInt64,
            DataTypePb::Uint32 => DatumKind::UInt32,
            DataTypePb::Uint16 => DatumKind::UInt16,
            DataTypePb::Uint8 => DatumKind::UInt8,
            DataTypePb::Int64 => DatumKind::Int64,
            DataTypePb::Int32 => DatumKind::Int32,
            DataTypePb::Int16 => DatumKind::Int16,
            DataTypePb::Int8 => DatumKind::Int8,
            DataTypePb::Bool => DatumKind::Boolean,
            DataTypePb::Date => DatumKind::Date,
            DataTypePb::Time => DatumKind::Time,
        }
    }
}

impl fmt::Display for DatumKind {
    fn fmt(&self, f: &mut fmt::Formatter) -> fmt::Result {
        write!(f, "{}", self.as_str())
    }
}

// FIXME(yingwen): Validate the length of string and varbinary.
/// A data box holds different kind of data
#[derive(Debug, Clone, PartialEq, PartialOrd)]
pub enum Datum {
    Null,
    /// Millisecond precision
    ///
    /// Map to arrow::datatypes::DataType::Timestamp(TimeUnit::Millisecond,
    /// None)
    Timestamp(Timestamp),
    /// Map to arrow::datatypes::DataType::Float64
    Double(f64),
    /// Map to arrow::datatypes::DataType::Float32
    Float(f32),
    /// Map to arrow::datatypes::DateType::Binary
    ///
    /// No more than 2G (size of i32)
    Varbinary(Bytes),
    /// Map to arrow::datatypes::DataType::String
    ///
    /// No more than 2G (size of i32)
    String(StringBytes),
    /// Map to arrow::datatypes::DataType::UInt64
    UInt64(u64),
    UInt32(u32),
    UInt16(u16),
    UInt8(u8),
    Int64(i64),
    Int32(i32),
    Int16(i16),
    Int8(i8),
    Boolean(bool),
    /// Map to arrow::datatypes::DataType::Date32
    Date(i32),
    /// Map to arrow::datatypes::DataType::Time64
    Time(i64),
}

impl Datum {
    /// Creates an empty datum by given datum kind
    pub fn empty(kind: &DatumKind) -> Self {
        match kind {
            DatumKind::Null => Self::Null,
            DatumKind::Timestamp => Self::Timestamp(Timestamp::new(0)),
            DatumKind::Double => Self::Double(0.0),
            DatumKind::Float => Self::Float(0.0),
            DatumKind::Varbinary => Self::Varbinary(Bytes::new()),
            DatumKind::String => Self::String(StringBytes::new()),
            DatumKind::UInt64 => Self::UInt64(0),
            DatumKind::UInt32 => Self::UInt32(0),
            DatumKind::UInt16 => Self::UInt16(0),
            DatumKind::UInt8 => Self::UInt8(0),
            DatumKind::Int64 => Self::Int64(0),
            DatumKind::Int32 => Self::Int32(0),
            DatumKind::Int16 => Self::Int16(0),
            DatumKind::Int8 => Self::Int8(0),
            DatumKind::Boolean => Self::Boolean(false),
            DatumKind::Date => Self::Date(0),
            DatumKind::Time => Self::Time(0),
        }
    }

    /// Return the kind of datum
    pub fn kind(&self) -> DatumKind {
        match self {
            Datum::Null => DatumKind::Null,
            Datum::Timestamp(_) => DatumKind::Timestamp,
            Datum::Double(_) => DatumKind::Double,
            Datum::Float(_) => DatumKind::Float,
            Datum::Varbinary(_) => DatumKind::Varbinary,
            Datum::String(_) => DatumKind::String,
            Datum::UInt64(_) => DatumKind::UInt64,
            Datum::UInt32(_) => DatumKind::UInt32,
            Datum::UInt16(_) => DatumKind::UInt16,
            Datum::UInt8(_) => DatumKind::UInt8,
            Datum::Int64(_) => DatumKind::Int64,
            Datum::Int32(_) => DatumKind::Int32,
            Datum::Int16(_) => DatumKind::Int16,
            Datum::Int8(_) => DatumKind::Int8,
            Datum::Boolean(_) => DatumKind::Boolean,
            Datum::Date(_) => DatumKind::Date,
            Datum::Time(_) => DatumKind::Time,
        }
    }

    // TODO: handle error
    pub fn convert_to_uint64(&self) -> u64 {
        match self {
            Datum::Null => 0,
            Datum::Timestamp(v) => v.as_i64() as u64,
            Datum::Double(v) => *v as u64,
            Datum::Float(v) => *v as u64,
            Datum::Varbinary(v) => hash64(v),
            Datum::String(v) => hash64(v.as_bytes()),
            Datum::UInt64(v) => *v,
            Datum::UInt32(v) => *v as u64,
            Datum::UInt16(v) => *v as u64,
            Datum::UInt8(v) => *v as u64,
            Datum::Int64(v) => *v as u64,
            Datum::Int32(v) => *v as u64,
            Datum::Int16(v) => *v as u64,
            Datum::Int8(v) => *v as u64,
            Datum::Boolean(v) => *v as u64,
            Datum::Date(v) => *v as u64,
            Datum::Time(v) => *v as u64,
        }
    }

    pub fn is_null(&self) -> bool {
        matches!(self, Datum::Null)
    }

    /// Cast datum to timestamp.
    pub fn as_timestamp(&self) -> Option<Timestamp> {
        match self {
            Datum::Timestamp(v) => Some(*v),
            _ => None,
        }
    }

    /// Cast datum to &str.
    pub fn as_str(&self) -> Option<&str> {
        match self {
            Datum::String(v) => Some(v),
            _ => None,
        }
    }

    /// Cast datum to uint64.
    pub fn as_u64(&self) -> Option<u64> {
        match self {
            Datum::UInt64(v) => Some(*v),
            Datum::UInt32(v) => Some(*v as u64),
            Datum::UInt16(v) => Some(*v as u64),
            Datum::UInt8(v) => Some(*v as u64),
            Datum::Int64(v) => Some(*v as u64),
            Datum::Int32(v) => Some(*v as u64),
            Datum::Int16(v) => Some(*v as u64),
            Datum::Int8(v) => Some(*v as u64),
            Datum::Boolean(v) => Some(*v as u64),
            _ => None,
        }
    }

    /// Cast datum to Bytes.
    pub fn as_varbinary(&self) -> Option<&Bytes> {
        match self {
            Datum::Varbinary(v) => Some(v),
            _ => None,
        }
    }

    pub fn as_f32(&self) -> Option<f32> {
        match self {
            Datum::Float(v) => Some(*v),
            _ => None,
        }
    }

    pub fn as_f64(&self) -> Option<f64> {
        match self {
            Datum::Double(v) => Some(*v),
            Datum::Float(v) => Some(*v as f64),
            Datum::UInt64(v) => Some(*v as f64),
            Datum::UInt32(v) => Some(*v as f64),
            Datum::UInt16(v) => Some(*v as f64),
            Datum::UInt8(v) => Some(*v as f64),
            Datum::Int64(v) => Some(*v as f64),
            Datum::Int32(v) => Some(*v as f64),
            Datum::Date(v) => Some(*v as f64),
            Datum::Time(v) => Some(*v as f64),
            Datum::Int16(v) => Some(*v as f64),
            Datum::Int8(v) => Some(*v as f64),
            Datum::Boolean(_)
            | Datum::Null
            | Datum::Timestamp(_)
            | Datum::Varbinary(_)
            | Datum::String(_) => None,
        }
    }

    pub fn to_bytes(&self) -> Vec<u8> {
        match self {
            Datum::Double(v) => v.to_le_bytes().to_vec(),
            Datum::Float(v) => v.to_le_bytes().to_vec(),
            Datum::UInt64(v) => v.to_le_bytes().to_vec(),
            Datum::UInt32(v) => v.to_le_bytes().to_vec(),
            Datum::UInt16(v) => v.to_le_bytes().to_vec(),
            Datum::UInt8(v) => v.to_le_bytes().to_vec(),
            Datum::Int64(v) => v.to_le_bytes().to_vec(),
            Datum::Int32(v) => v.to_le_bytes().to_vec(),
            Datum::Int16(v) => v.to_le_bytes().to_vec(),
            Datum::Int8(v) => v.to_le_bytes().to_vec(),
            Datum::Boolean(v) => {
                if *v {
                    vec![1]
                } else {
                    vec![0]
                }
            }
            Datum::Null => vec![0],
            Datum::Timestamp(ts) => ts.as_i64().to_le_bytes().to_vec(),
            Datum::Varbinary(b) => b.to_vec(),
            Datum::String(string) => string.as_bytes().to_vec(),
            Datum::Date(v) => v.to_le_bytes().to_vec(),
            Datum::Time(v) => v.to_le_bytes().to_vec(),
        }
    }

    /// Generate a negative datum if possible.
    ///
    /// It will return `None` if:
    /// - The data type has no negative value.
    /// - The negative value overflows.
    pub fn to_negative(self) -> Option<Self> {
        match self {
            Datum::Null => None,
            Datum::Timestamp(_) => None,
            Datum::Double(v) => Some(Datum::Double(-v)),
            Datum::Float(v) => Some(Datum::Float(-v)),
            Datum::Varbinary(_) => None,
            Datum::String(_) => None,
            Datum::UInt64(_) => None,
            Datum::UInt32(_) => None,
            Datum::UInt16(_) => None,
            Datum::UInt8(_) => None,
            Datum::Int64(v) => 0i64.checked_sub(v).map(Datum::Int64),
            Datum::Int32(v) => 0i32.checked_sub(v).map(Datum::Int32),
            Datum::Int16(v) => 0i16.checked_sub(v).map(Datum::Int16),
            Datum::Int8(v) => 0i8.checked_sub(v).map(Datum::Int8),
            Datum::Boolean(v) => Some(Datum::Boolean(!v)),
            Datum::Date(_) => None,
            Datum::Time(_) => None,
        }
    }

    pub fn display_string(&self) -> String {
        match self {
            Datum::Null => "null".to_string(),
            Datum::Timestamp(v) => Local.timestamp_millis_opt(v.as_i64()).unwrap().to_rfc3339(),
            Datum::Double(v) => v.to_string(),
            Datum::Float(v) => v.to_string(),
            Datum::Varbinary(v) => format!("{v:?}"),
            Datum::String(v) => v.to_string(),
            Datum::UInt64(v) => v.to_string(),
            Datum::UInt32(v) => v.to_string(),
            Datum::UInt16(v) => v.to_string(),
            Datum::UInt8(v) => v.to_string(),
            Datum::Int64(v) => v.to_string(),
            Datum::Int32(v) => v.to_string(),
            Datum::Int16(v) => v.to_string(),
            Datum::Int8(v) => v.to_string(),
            Datum::Boolean(v) => v.to_string(),
            Datum::Date(v) => format!("{:?}", NaiveDate::from_num_days_from_ce(*v).to_string()),
            Datum::Time(v) => format!("{:?}",NaiveTime::from_num_seconds_from_midnight_opt(((*v) >> 32) as u32, ((*v)&0xFFFF_FFFF) as u32)),
        }
    }

    pub fn try_from_sql_value(kind: &DatumKind, value: Value) -> Result<Datum> {
        match (kind, value) {
            (DatumKind::Null, Value::Null) => Ok(Datum::Null),
            (DatumKind::Timestamp, Value::Number(n, _long)) => {
                let n = n.parse::<i64>().context(InvalidTimestamp)?;
                Ok(Datum::Timestamp(Timestamp::new(n)))
            }
            (DatumKind::Date, Value::SingleQuotedString(s)) => {
                println!("parse from date:{}", &s);

                let date = chrono::NaiveDate::parse_from_str(&s, DATE_FORMAT)
                    .context(InvalidDate)?;
                let days = date.num_days_from_ce();
                println!("parse from date:{}, time:{}, days:{}", &s, date, days);
                Ok(Datum::Date(days))
            }
            (DatumKind::Time, Value::SingleQuotedString(s)) => {
                println!("parse from date:{}", &s);

                let time = chrono::NaiveTime::parse_from_str(&s, TIME_FORMAT)
                    .context(InvalidTime)?;
                let sec = time.num_seconds_from_midnight() as i64;
                let nan = time.nanosecond() as i64;
                println!("parse from time:{}, sec:{}, nan:{}", &s, sec.clone(), nan);
                Ok(Datum::Time((sec << 32) + nan) )
            }
            (DatumKind::Double, Value::Number(n, _long)) => {
                let n = n.parse::<f64>().context(InvalidDouble)?;
                Ok(Datum::Double(n))
            }
            (DatumKind::Float, Value::Number(n, _long)) => {
                let n = n.parse::<f32>().context(InvalidDouble)?;
                Ok(Datum::Float(n))
            }
            // TODO(yingwen): Support hex string.
            (DatumKind::Varbinary, Value::SingleQuotedString(s)) => {
                Ok(Datum::Varbinary(Bytes::from(s)))
            }
            (DatumKind::String, Value::SingleQuotedString(s)) => {
                Ok(Datum::String(StringBytes::from(s)))
            }
            (DatumKind::Varbinary, Value::DoubleQuotedString(s)) => {
                Ok(Datum::Varbinary(Bytes::from(s)))
            }
            (DatumKind::String, Value::DoubleQuotedString(s)) => {
                Ok(Datum::String(StringBytes::from(s)))
            }
            (DatumKind::UInt64, Value::Number(n, _long)) => {
                let n = n.parse::<u64>().context(InvalidInt)?;
                Ok(Datum::UInt64(n))
            }
            (DatumKind::UInt32, Value::Number(n, _long)) => {
                let n = n.parse::<u32>().context(InvalidInt)?;
                Ok(Datum::UInt32(n))
            }
            (DatumKind::UInt16, Value::Number(n, _long)) => {
                let n = n.parse::<u16>().context(InvalidInt)?;
                Ok(Datum::UInt16(n))
            }
            (DatumKind::UInt8, Value::Number(n, _long)) => {
                let n = n.parse::<u8>().context(InvalidInt)?;
                Ok(Datum::UInt8(n))
            }
            (DatumKind::Int64, Value::Number(n, _long)) => {
                let n = n.parse::<i64>().context(InvalidInt)?;
                Ok(Datum::Int64(n))
            }
            (DatumKind::Int32, Value::Number(n, _long)) => {
                let n = n.parse::<i32>().context(InvalidInt)?;
                Ok(Datum::Int32(n))
            }
            (DatumKind::Int16, Value::Number(n, _long)) => {
                let n = n.parse::<i16>().context(InvalidInt)?;
                Ok(Datum::Int16(n))
            }
            (DatumKind::Int8, Value::Number(n, _long)) => {
                let n = n.parse::<i8>().context(InvalidInt)?;
                Ok(Datum::Int8(n))
            }
            (DatumKind::Boolean, Value::Boolean(b)) => Ok(Datum::Boolean(b)),
            (_, value) => InvalidValueType { kind: *kind, value }.fail(),
        }
    }

    #[cfg(test)]
    pub fn as_view(&self) -> DatumView {
        match self {
            Datum::Null => DatumView::Null,
            Datum::Timestamp(v) => DatumView::Timestamp(*v),
            Datum::Double(v) => DatumView::Double(*v),
            Datum::Float(v) => DatumView::Float(*v),
            Datum::Varbinary(v) => DatumView::Varbinary(v),
            Datum::String(v) => DatumView::String(v),
            Datum::UInt64(v) => DatumView::UInt64(*v),
            Datum::UInt32(v) => DatumView::UInt32(*v),
            Datum::UInt16(v) => DatumView::UInt16(*v),
            Datum::UInt8(v) => DatumView::UInt8(*v),
            Datum::Int64(v) => DatumView::Int64(*v),
            Datum::Int32(v) => DatumView::Int32(*v),
            Datum::Date(v) => DatumView::Date(*v),
            Datum::Time(v) => DatumView::Time(*v),
            Datum::Int16(v) => DatumView::Int16(*v),
            Datum::Int8(v) => DatumView::Int8(*v),
            Datum::Boolean(v) => DatumView::Boolean(*v),
        }
    }
}

macro_rules! impl_from {
    ($Kind: ident, $FromType: ident) => {
        impl From<$FromType> for Datum {
            fn from(value: $FromType) -> Self {
                Self::$Kind(value)
            }
        }

        impl From<Option<$FromType>> for Datum {
            fn from(value_opt: Option<$FromType>) -> Self {
                match value_opt {
                    Some(value) => Self::$Kind(value),
                    None => Self::Null,
                }
            }
        }
    };
}

impl_from!(Timestamp, Timestamp);
impl_from!(Double, f64);
impl_from!(Float, f32);
impl_from!(Varbinary, Bytes);
impl_from!(String, StringBytes);
impl_from!(UInt64, u64);
impl_from!(UInt32, u32);
impl_from!(UInt16, u16);
impl_from!(UInt8, u8);
impl_from!(Int64, i64);
impl_from!(Int32, i32);
impl_from!(Int16, i16);
impl_from!(Int8, i8);
impl_from!(Boolean, bool);

impl From<&str> for Datum {
    fn from(value: &str) -> Datum {
        Datum::String(StringBytes::copy_from_str(value))
    }
}

impl From<Option<&str>> for Datum {
    fn from(value_opt: Option<&str>) -> Datum {
        match value_opt {
            Some(value) => Datum::String(StringBytes::copy_from_str(value)),
            None => Datum::Null,
        }
    }
}

impl From<&[u8]> for Datum {
    fn from(value: &[u8]) -> Datum {
        Datum::Varbinary(Bytes::copy_from_slice(value))
    }
}

impl From<Option<&[u8]>> for Datum {
    fn from(value_opt: Option<&[u8]>) -> Datum {
        match value_opt {
            Some(value) => Datum::Varbinary(Bytes::copy_from_slice(value)),
            None => Datum::Null,
        }
    }
}

/// impl serde serialize for Datum
impl Serialize for Datum {
    fn serialize<S>(&self, serializer: S) -> std::result::Result<S::Ok, S::Error>
    where
        S: Serializer,
    {
        match self {
            Datum::Null => serializer.serialize_none(),
            Datum::Timestamp(v) => serializer.serialize_i64(v.as_i64()),
            Datum::Double(v) => serializer.serialize_f64(*v),
            Datum::Float(v) => serializer.serialize_f32(*v),
            Datum::Varbinary(v) => serializer.serialize_bytes(v),
            Datum::String(v) => serializer.serialize_str(v),
            Datum::UInt64(v) => serializer.serialize_u64(*v),
            Datum::UInt32(v) => serializer.serialize_u32(*v),
            Datum::UInt16(v) => serializer.serialize_u16(*v),
            Datum::UInt8(v) => serializer.serialize_u8(*v),
            Datum::Int64(v) => serializer.serialize_i64(*v),
            Datum::Int32(v) => serializer.serialize_i32(*v),
            Datum::Int16(v) => serializer.serialize_i16(*v),
            Datum::Int8(v) => serializer.serialize_i8(*v),
            Datum::Boolean(v) => serializer.serialize_bool(*v),
            Datum::Date(v) => serializer.serialize_str(
                NaiveDate::from_num_days_from_ce(*v)
                .format(DATE_FORMAT).to_string().as_ref()),
            Datum::Time(v) => serializer.serialize_str(
                NaiveTime::from_num_seconds_from_midnight_opt(((*v) >> 32) as u32, ((*v) & 0xFFFF_FFFF) as u32).unwrap()
                    .to_string().as_ref()),
        }
    }
}

/// A view to a datum.
///
/// Holds copy of integer like datum and reference of string like datum.
#[derive(Debug, PartialEq, PartialOrd)]
pub enum DatumView<'a> {
    Null,
    Timestamp(Timestamp),
    Double(f64),
    Float(f32),
    Varbinary(&'a [u8]),
    String(&'a str),
    UInt64(u64),
    UInt32(u32),
    UInt16(u16),
    UInt8(u8),
    Int64(i64),
    Int32(i32),
    Int16(i16),
    Int8(i8),
    Boolean(bool),
    Date(i32),
    Time(i64),
}

impl<'a> DatumView<'a> {
    /// Return the kind of datum
    pub fn kind(&self) -> DatumKind {
        match self {
            DatumView::Null => DatumKind::Null,
            DatumView::Timestamp(_) => DatumKind::Timestamp,
            DatumView::Double(_) => DatumKind::Double,
            DatumView::Float(_) => DatumKind::Float,
            DatumView::Varbinary(_) => DatumKind::Varbinary,
            DatumView::String(_) => DatumKind::String,
            DatumView::UInt64(_) => DatumKind::UInt64,
            DatumView::UInt32(_) => DatumKind::UInt32,
            DatumView::UInt16(_) => DatumKind::UInt16,
            DatumView::UInt8(_) => DatumKind::UInt8,
            DatumView::Int64(_) => DatumKind::Int64,
            DatumView::Int32(_) => DatumKind::Int32,
            DatumView::Int16(_) => DatumKind::Int16,
            DatumView::Int8(_) => DatumKind::Int8,
            DatumView::Boolean(_) => DatumKind::Boolean,
            DatumView::Date(_) => DatumKind::Date,
            DatumView::Time(_) => DatumKind::Time,
        }
    }
}

#[cfg(feature = "arrow")]
pub mod arrow_convert {
    use arrow::datatypes::{DataType, TimeUnit};
    use datafusion::scalar::ScalarValue;

    use super::*;

    impl DatumKind {
        /// Create DatumKind from [arrow::datatypes::DataType], if
        /// the type is not supported, returns None
        pub fn from_data_type(data_type: &DataType) -> Option<Self> {
            match data_type {
                DataType::Null => Some(Self::Null),
                DataType::Timestamp(TimeUnit::Millisecond, None) => Some(Self::Timestamp),
                DataType::Float64 => Some(Self::Double),
                DataType::Float32 => Some(Self::Float),
                DataType::Binary => Some(Self::Varbinary),
                DataType::Utf8 => Some(Self::String),
                DataType::UInt64 => Some(Self::UInt64),
                DataType::UInt32 => Some(Self::UInt32),
                DataType::UInt16 => Some(Self::UInt16),
                DataType::UInt8 => Some(Self::UInt8),
                DataType::Int64 => Some(Self::Int64),
                DataType::Int32 => Some(Self::Int32),
                DataType::Int16 => Some(Self::Int16),
                DataType::Int8 => Some(Self::Int8),
                DataType::Boolean => Some(Self::Boolean),
                DataType::Date32 => Some(Self::Date),
                DataType::Time64(TimeUnit::Nanosecond) => Some(Self::Time),
                DataType::Float16
                | DataType::LargeUtf8
                | DataType::LargeBinary
                | DataType::FixedSizeBinary(_)
                | DataType::Struct(_)
                | DataType::Union(_, _, _)
                | DataType::List(_)
                | DataType::LargeList(_)
                | DataType::FixedSizeList(_, _)
                | DataType::Time32(_)
                | DataType::Time64(_)
                | DataType::Timestamp(_, _)
                | DataType::Date64
                | DataType::Interval(_)
                | DataType::Duration(_)
                | DataType::Dictionary(_, _)
                | DataType::Decimal128(_, _)
                | DataType::Decimal256(_, _)
                | DataType::RunEndEncoded(_, _)
                | DataType::Map(_, _) => None,
            }
        }

        pub fn to_arrow_data_type(&self) -> DataType {
            match self {
                DatumKind::Null => DataType::Null,
                DatumKind::Timestamp => DataType::Timestamp(TimeUnit::Millisecond, None),
                DatumKind::Double => DataType::Float64,
                DatumKind::Float => DataType::Float32,
                DatumKind::Varbinary => DataType::Binary,
                DatumKind::String => DataType::Utf8,
                DatumKind::UInt64 => DataType::UInt64,
                DatumKind::UInt32 => DataType::UInt32,
                DatumKind::UInt16 => DataType::UInt16,
                DatumKind::UInt8 => DataType::UInt8,
                DatumKind::Int64 => DataType::Int64,
                DatumKind::Int32 => DataType::Int32,
                DatumKind::Int16 => DataType::Int16,
                DatumKind::Int8 => DataType::Int8,
                DatumKind::Boolean => DataType::Boolean,
                DatumKind::Date => DataType::Date32,
                DatumKind::Time => DataType::Time64(TimeUnit::Nanosecond),
            }
        }
    }

    impl Datum {
        pub fn as_scalar_value(&self) -> Option<ScalarValue> {
            match self {
                Datum::Null => None,
                Datum::Timestamp(v) => {
                    Some(ScalarValue::TimestampMillisecond(Some((*v).as_i64()), None))
                }
                Datum::Double(v) => Some(ScalarValue::Float64(Some(*v))),
                Datum::Float(v) => Some(ScalarValue::Float32(Some(*v))),
                Datum::Varbinary(v) => Some(ScalarValue::Binary(Some(v.to_vec()))),
                Datum::String(v) => Some(ScalarValue::Utf8(Some(v.to_string()))),
                Datum::UInt64(v) => Some(ScalarValue::UInt64(Some(*v))),
                Datum::UInt32(v) => Some(ScalarValue::UInt32(Some(*v))),
                Datum::UInt16(v) => Some(ScalarValue::UInt16(Some(*v))),
                Datum::UInt8(v) => Some(ScalarValue::UInt8(Some(*v))),
                Datum::Int64(v) => Some(ScalarValue::Int64(Some(*v))),
                Datum::Int32(v) => Some(ScalarValue::Int32(Some(*v))),
                Datum::Int16(v) => Some(ScalarValue::Int16(Some(*v))),
                Datum::Int8(v) => Some(ScalarValue::Int8(Some(*v))),
                Datum::Boolean(v) => Some(ScalarValue::Boolean(Some(*v))),
                Datum::Date(v) => Some(ScalarValue::Date32(Some(*v))),
                Datum::Time(v) => Some(ScalarValue::Time64(Some(*v))),
            }
        }

        pub fn from_scalar_value(val: &ScalarValue) -> Option<Self> {
            match val {
                ScalarValue::Boolean(v) => v.map(Datum::Boolean),
                ScalarValue::Float32(v) => v.map(Datum::Float),
                ScalarValue::Float64(v) => v.map(Datum::Double),
                ScalarValue::Int8(v) => v.map(Datum::Int8),
                ScalarValue::Int16(v) => v.map(Datum::Int16),
                ScalarValue::Int32(v) => v.map(Datum::Int32),
                ScalarValue::Int64(v) => v.map(Datum::Int64),
                ScalarValue::UInt8(v) => v.map(Datum::UInt8),
                ScalarValue::UInt16(v) => v.map(Datum::UInt16),
                ScalarValue::UInt32(v) => v.map(Datum::UInt32),
                ScalarValue::UInt64(v) => v.map(Datum::UInt64),
                ScalarValue::Utf8(v) | ScalarValue::LargeUtf8(v) => v
                    .as_ref()
                    .map(|v| Datum::String(StringBytes::copy_from_str(v.as_str()))),
                ScalarValue::Binary(v)
                | ScalarValue::FixedSizeBinary(_, v)
                | ScalarValue::LargeBinary(v) => v
                    .as_ref()
                    .map(|v| Datum::Varbinary(Bytes::copy_from_slice(v.as_slice()))),
                ScalarValue::TimestampMillisecond(v, _) => {
                    v.map(|v| Datum::Timestamp(Timestamp::new(v)))
                }
                ScalarValue::Date32(v) => v.map(Datum::Date),
                ScalarValue::Time64(v) => v.map(Datum::Time),
                ScalarValue::List(_, _)
                | ScalarValue::Date64(_)
<<<<<<< HEAD
=======
                | ScalarValue::Time32Second(_)
                | ScalarValue::Time32Millisecond(_)
                | ScalarValue::Time64Microsecond(_)
                | ScalarValue::Time64Nanosecond(_)
>>>>>>> 3865c1b6
                | ScalarValue::TimestampSecond(_, _)
                | ScalarValue::TimestampMicrosecond(_, _)
                | ScalarValue::TimestampNanosecond(_, _)
                | ScalarValue::IntervalYearMonth(_)
                | ScalarValue::IntervalDayTime(_)
                | ScalarValue::Struct(_, _)
                | ScalarValue::Decimal128(_, _, _)
                | ScalarValue::Null
                | ScalarValue::IntervalMonthDayNano(_)
                | ScalarValue::Dictionary(_, _) => None,
            }
        }
    }

    impl<'a> DatumView<'a> {
        pub fn from_scalar_value(val: &'a ScalarValue) -> Option<Self> {
            match val {
                ScalarValue::Boolean(v) => v.map(DatumView::Boolean),
                ScalarValue::Float32(v) => v.map(DatumView::Float),
                ScalarValue::Float64(v) => v.map(DatumView::Double),
                ScalarValue::Int8(v) => v.map(DatumView::Int8),
                ScalarValue::Int16(v) => v.map(DatumView::Int16),
                ScalarValue::Int32(v) => v.map(DatumView::Int32),
                ScalarValue::Int64(v) => v.map(DatumView::Int64),
                ScalarValue::UInt8(v) => v.map(DatumView::UInt8),
                ScalarValue::UInt16(v) => v.map(DatumView::UInt16),
                ScalarValue::UInt32(v) => v.map(DatumView::UInt32),
                ScalarValue::UInt64(v) => v.map(DatumView::UInt64),
                ScalarValue::Date32(v) => v.map(DatumView::Date),
                ScalarValue::Time64(v) => v.map(DatumView::Time),
                ScalarValue::Utf8(v) | ScalarValue::LargeUtf8(v) => {
                    v.as_ref().map(|v| DatumView::String(v.as_str()))
                }
                ScalarValue::Binary(v)
                | ScalarValue::FixedSizeBinary(_, v)
                | ScalarValue::LargeBinary(v) => {
                    v.as_ref().map(|v| DatumView::Varbinary(v.as_slice()))
                }
                ScalarValue::TimestampMillisecond(v, _) => {
                    v.map(|v| DatumView::Timestamp(Timestamp::new(v)))
                }
                ScalarValue::List(_, _)
                | ScalarValue::Date64(_)
<<<<<<< HEAD
=======
                | ScalarValue::Time32Second(_)
                | ScalarValue::Time32Millisecond(_)
                | ScalarValue::Time64Microsecond(_)
                | ScalarValue::Time64Nanosecond(_)
>>>>>>> 3865c1b6
                | ScalarValue::TimestampSecond(_, _)
                | ScalarValue::TimestampMicrosecond(_, _)
                | ScalarValue::TimestampNanosecond(_, _)
                | ScalarValue::IntervalYearMonth(_)
                | ScalarValue::IntervalDayTime(_)
                | ScalarValue::Struct(_, _)
                | ScalarValue::Decimal128(_, _, _)
                | ScalarValue::Null
                | ScalarValue::IntervalMonthDayNano(_)
                | ScalarValue::Dictionary(_, _) => None,
            }
        }
    }

    impl From<DatumKind> for DataType {
        fn from(kind: DatumKind) -> Self {
            match kind {
                DatumKind::Null => DataType::Null,
                DatumKind::Timestamp => DataType::Timestamp(TimeUnit::Millisecond, None),
                DatumKind::Double => DataType::Float64,
                DatumKind::Float => DataType::Float32,
                DatumKind::Varbinary => DataType::Binary,
                DatumKind::String => DataType::Utf8,
                DatumKind::UInt64 => DataType::UInt64,
                DatumKind::UInt32 => DataType::UInt32,
                DatumKind::UInt16 => DataType::UInt16,
                DatumKind::UInt8 => DataType::UInt8,
                DatumKind::Int64 => DataType::Int64,
                DatumKind::Int32 => DataType::Int32,
                DatumKind::Int16 => DataType::Int16,
                DatumKind::Int8 => DataType::Int8,
                DatumKind::Boolean => DataType::Boolean,
                DatumKind::Date => DataType::Date32,
                DatumKind::Time => DataType::Time64(TimeUnit::Nanosecond),
            }
        }
    }
}

#[cfg(test)]
mod tests {
    use super::*;

    #[test]
    fn test_is_key_kind() {
        assert!(!DatumKind::Null.is_key_kind());
        assert!(DatumKind::Timestamp.is_key_kind());
        assert!(!DatumKind::Double.is_key_kind());
        assert!(!DatumKind::Float.is_key_kind());
        assert!(DatumKind::Varbinary.is_key_kind());
        assert!(DatumKind::String.is_key_kind());
        assert!(DatumKind::UInt64.is_key_kind());
        assert!(DatumKind::UInt32.is_key_kind());
        assert!(DatumKind::UInt16.is_key_kind());
        assert!(DatumKind::UInt8.is_key_kind());
        assert!(DatumKind::Int64.is_key_kind());
        assert!(DatumKind::Int32.is_key_kind());
        assert!(DatumKind::Int16.is_key_kind());
        assert!(DatumKind::Int8.is_key_kind());
        assert!(DatumKind::Boolean.is_key_kind());
        assert!(DatumKind::Date.is_key_kind());
        assert!(DatumKind::Time.is_key_kind());
    }

    #[test]
    fn test_unsign_kind() {
        assert_eq!(DatumKind::UInt64.unsign_kind(), Some(DatumKind::UInt64));
        assert_eq!(DatumKind::Int64.unsign_kind(), Some(DatumKind::UInt64));
        assert_eq!(DatumKind::UInt32.unsign_kind(), Some(DatumKind::UInt32));
        assert_eq!(DatumKind::Int32.unsign_kind(), Some(DatumKind::UInt32));
        assert_eq!(DatumKind::UInt16.unsign_kind(), Some(DatumKind::UInt16));
        assert_eq!(DatumKind::Int16.unsign_kind(), Some(DatumKind::UInt16));
        assert_eq!(DatumKind::UInt8.unsign_kind(), Some(DatumKind::UInt8));
        assert_eq!(DatumKind::Int8.unsign_kind(), Some(DatumKind::UInt8));

        assert!(DatumKind::Null.unsign_kind().is_none());
        assert!(DatumKind::Timestamp.unsign_kind().is_none());
        assert!(DatumKind::String.unsign_kind().is_none());
        assert!(DatumKind::Boolean.unsign_kind().is_none());
        assert!(DatumKind::Varbinary.unsign_kind().is_none());
        assert!(DatumKind::Double.unsign_kind().is_none());
        assert!(DatumKind::Float.unsign_kind().is_none());
    }

    #[test]
    fn test_into_u8() {
        assert_eq!(0, DatumKind::Null.into_u8());
        assert_eq!(1, DatumKind::Timestamp.into_u8());
        assert_eq!(2, DatumKind::Double.into_u8());
        assert_eq!(3, DatumKind::Float.into_u8());
        assert_eq!(4, DatumKind::Varbinary.into_u8());
        assert_eq!(5, DatumKind::String.into_u8());
        assert_eq!(6, DatumKind::UInt64.into_u8());
        assert_eq!(7, DatumKind::UInt32.into_u8());
        assert_eq!(8, DatumKind::UInt16.into_u8());
        assert_eq!(9, DatumKind::UInt8.into_u8());
        assert_eq!(10, DatumKind::Int64.into_u8());
        assert_eq!(11, DatumKind::Int32.into_u8());
        assert_eq!(12, DatumKind::Int16.into_u8());
        assert_eq!(13, DatumKind::Int8.into_u8());
        assert_eq!(14, DatumKind::Boolean.into_u8());
        assert_eq!(15, DatumKind::Date.into_u8());
        assert_eq!(16, DatumKind::Time.into_u8());
    }

    #[test]
    fn test_to_negative_value() {
        let cases = [
            (Datum::Null, None),
            (Datum::Timestamp(Timestamp::ZERO), None),
            (Datum::Double(1.0), Some(Datum::Double(-1.0))),
            (Datum::Float(1.0), Some(Datum::Float(-1.0))),
            (Datum::Varbinary(Bytes::new()), None),
            (Datum::String(StringBytes::new()), None),
            (Datum::UInt64(10), None),
            (Datum::UInt32(10), None),
            (Datum::UInt16(10), None),
            (Datum::UInt8(10), None),
            (Datum::Int64(10), Some(Datum::Int64(-10))),
            (Datum::Int32(10), Some(Datum::Int32(-10))),
            (Datum::Int16(10), Some(Datum::Int16(-10))),
            (Datum::Int8(10), Some(Datum::Int8(-10))),
        ];

        for (source, negative) in cases {
            assert_eq!(negative, source.to_negative());
        }
    }

    #[test]
    fn test_to_overflow_negative_value() {
        let cases = [
            Datum::Int64(i64::MIN),
            Datum::Int32(i32::MIN),
            Datum::Int16(i16::MIN),
            Datum::Int8(i8::MIN),
        ];

        for source in cases {
            assert!(source.to_negative().is_none());
        }
    }
}<|MERGE_RESOLUTION|>--- conflicted
+++ resolved
@@ -3,14 +3,10 @@
 //! Datum holds different kind of data
 
 use std::{convert::TryFrom, fmt, str};
-
-<<<<<<< HEAD
+use ceresdbproto::schema::DataType as DataTypePb;
+
 use chrono::{Local, TimeZone, Datelike, NaiveDate, NaiveTime, Timelike};
 use proto::common::DataType as DataTypePb;
-=======
-use ceresdbproto::schema::DataType as DataTypePb;
-use chrono::{Local, TimeZone};
->>>>>>> 3865c1b6
 use serde::ser::{Serialize, Serializer};
 use snafu::{Backtrace, ResultExt, Snafu};
 use sqlparser::ast::{DataType as SqlDataType, Value};
@@ -162,6 +158,7 @@
                 | DatumKind::Int8
                 | DatumKind::Boolean
                 | DatumKind::Date
+                | DatumKind::Time
         )
     }
 
@@ -243,14 +240,10 @@
             SqlDataType::Int(_) => Ok(Self::Int32),
             SqlDataType::SmallInt(_) => Ok(Self::Int16),
             SqlDataType::String => Ok(Self::String),
-<<<<<<< HEAD
+            SqlDataType::Varbinary(_) => Ok(Self::Varbinary),
             SqlDataType::Date => Ok(Self::Date),
             SqlDataType::Time => Ok(Self::Time),
-            SqlDataType::Custom(objects) if objects.0.len() == 1 => {
-=======
-            SqlDataType::Varbinary(_) => Ok(Self::Varbinary),
             SqlDataType::Custom(objects, _) if objects.0.len() == 1 => {
->>>>>>> 3865c1b6
                 match objects.0[0].value.as_str() {
                     "UINT64" | "uint64" => Ok(Self::UInt64),
                     "UINT32" | "uint32" => Ok(Self::UInt32),
@@ -996,13 +989,10 @@
                 ScalarValue::Time64(v) => v.map(Datum::Time),
                 ScalarValue::List(_, _)
                 | ScalarValue::Date64(_)
-<<<<<<< HEAD
-=======
                 | ScalarValue::Time32Second(_)
                 | ScalarValue::Time32Millisecond(_)
                 | ScalarValue::Time64Microsecond(_)
                 | ScalarValue::Time64Nanosecond(_)
->>>>>>> 3865c1b6
                 | ScalarValue::TimestampSecond(_, _)
                 | ScalarValue::TimestampMicrosecond(_, _)
                 | ScalarValue::TimestampNanosecond(_, _)
@@ -1046,13 +1036,10 @@
                 }
                 ScalarValue::List(_, _)
                 | ScalarValue::Date64(_)
-<<<<<<< HEAD
-=======
                 | ScalarValue::Time32Second(_)
                 | ScalarValue::Time32Millisecond(_)
                 | ScalarValue::Time64Microsecond(_)
                 | ScalarValue::Time64Nanosecond(_)
->>>>>>> 3865c1b6
                 | ScalarValue::TimestampSecond(_, _)
                 | ScalarValue::TimestampMicrosecond(_, _)
                 | ScalarValue::TimestampNanosecond(_, _)
