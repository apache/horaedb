--- conflicted
+++ resolved
@@ -168,11 +168,7 @@
     /// Is tag, tag is just a hint for a column, there is no restriction that a
     /// tag column must be a part of primary key
     pub is_tag: bool,
-<<<<<<< HEAD
-    // Whether to use dictionary types for parquet store
-=======
     // Whether to use dictionary types for encoding column
->>>>>>> 4a7c6e44
     pub is_dictionary: bool,
     /// Comment of the column
     pub comment: String,
@@ -339,13 +335,8 @@
                 DataType::Dictionary(Box::new(DataType::Int32), Box::new(DataType::Utf8)),
                 col_schema.is_nullable,
                 col_schema.id.into(),
-<<<<<<< HEAD
-                false,
-                // Todo how to use dict_is_ordered
-=======
                 // TODO(tanruixiang): how to use dict_is_ordered
                 false,
->>>>>>> 4a7c6e44
             )
         } else {
             Field::new(
