// Copyright 2022 CeresDB Project Authors. Licensed under Apache-2.0.

use bytes_ext::Bytes;
use sqlparser::ast::{BinaryOperator, Expr, Value};

use crate::{
    column_schema,
    datum::{Datum, DatumKind},
    projected_schema::ProjectedSchema,
    record_batch::{RecordBatchWithKey, RecordBatchWithKeyBuilder},
    row::{
        contiguous::{ContiguousRowReader, ContiguousRowWriter, ProjectedContiguousRow},
        Row,
    },
    schema,
    schema::{IndexInWriterSchema, Schema, TSID_COLUMN},
    string::StringBytes,
    time::Timestamp,
};

fn base_schema_builder() -> schema::Builder {
    schema::Builder::new()
        .auto_increment_column_id(true)
        .add_key_column(
            column_schema::Builder::new("key1".to_string(), DatumKind::Varbinary)
                .build()
                .expect("should succeed build column schema"),
        )
        .unwrap()
        .add_key_column(
            column_schema::Builder::new("key2".to_string(), DatumKind::Timestamp)
                .build()
                .expect("should succeed build column schema"),
        )
        .unwrap()
        .add_normal_column(
            column_schema::Builder::new("field1".to_string(), DatumKind::Double)
                .is_nullable(true)
                .build()
                .expect("should succeed build column schema"),
        )
        .unwrap()
        .add_normal_column(
            column_schema::Builder::new("field2".to_string(), DatumKind::String)
                .is_nullable(true)
                .build()
                .expect("should succeed build column schema"),
        )
        .unwrap()
        .add_normal_column(
            column_schema::Builder::new("field3".to_string(), DatumKind::Date)
                .is_nullable(true)
                .build()
                .expect("should succeed build column schema"),
        )
        .unwrap()
        .add_normal_column(
            column_schema::Builder::new("field4".to_string(), DatumKind::Time)
                .is_nullable(true)
                .build()
                .expect("should succeed build column schema"),
        )
        .unwrap()
}

fn default_value_schema_builder() -> schema::Builder {
    schema::Builder::new()
        .auto_increment_column_id(true)
        .add_key_column(
            column_schema::Builder::new("key1".to_string(), DatumKind::Varbinary)
                .build()
                .expect("should succeed build column schema"),
        )
        .unwrap()
        .add_key_column(
            column_schema::Builder::new("key2".to_string(), DatumKind::Timestamp)
                .build()
                .expect("should succeed build column schema"),
        )
        .unwrap()
        .add_normal_column(
            // The data type of column and its default value will not be the same in most time.
            // So we need check if the type coercion is legal and do type coercion when legal.
            // In he following, the data type of column is `Int64`, and the type of default value
            // expr is `Int64`. So we use this column to cover the test, which has the same type.
            column_schema::Builder::new("field1".to_string(), DatumKind::Int64)
                .default_value(Some(Expr::Value(Value::Number("10".to_string(), false))))
                .build()
                .expect("should succeed build column schema"),
        )
        .unwrap()
        .add_normal_column(
            // The data type of column is `UInt32`, and the type of default value expr is `Int64`.
            // So we use this column to cover the test, which has different type.
            column_schema::Builder::new("field2".to_string(), DatumKind::UInt32)
                .default_value(Some(Expr::Value(Value::Number("20".to_string(), false))))
                .build()
                .expect("should succeed build column schema"),
        )
        .unwrap()
        .add_normal_column(
            column_schema::Builder::new("field3".to_string(), DatumKind::UInt32)
                .default_value(Some(Expr::BinaryOp {
                    left: Box::new(Expr::Value(Value::Number("1".to_string(), false))),
                    op: BinaryOperator::Plus,
                    right: Box::new(Expr::Value(Value::Number("2".to_string(), false))),
                }))
                .build()
                .expect("should succeed build column schema"),
        )
        .unwrap()
        .add_normal_column(
            column_schema::Builder::new("field4".to_string(), DatumKind::UInt32)
                .build()
                .expect("should succeed build column schema"),
        )
        .unwrap()
        .add_normal_column(
            column_schema::Builder::new("field5".to_string(), DatumKind::UInt32)
                .default_value(Some(Expr::BinaryOp {
                    left: Box::new(Expr::Identifier("field4".into())),
                    op: BinaryOperator::Plus,
                    right: Box::new(Expr::Value(Value::Number("2".to_string(), false))),
                }))
                .build()
                .expect("should succeed build column schema"),
        )
        .unwrap()
}

/// Build a schema for testing:
/// (key1(varbinary), key2(timestamp), field1(double), field2(string),
/// field3(date), field4(time))
pub fn build_schema() -> Schema {
    base_schema_builder().build().unwrap()
}

/// Build a schema for testing:
/// key1(varbinary), key2(timestamp),
/// field1(int64, default 10),
/// field2(uint32, default 20),
/// field3(uint32, default 1 + 2)
/// field4(uint32),
/// field5(uint32, default field4 + 2)
pub fn build_default_value_schema() -> Schema {
    default_value_schema_builder().build().unwrap()
}
/// Build a schema for testing:
/// (tsid(uint64), key2(timestamp), tag1(string), tag2(string), value(int8),
/// field2(float))
pub fn build_schema_for_dictionary() -> Schema {
    let builder = schema::Builder::new()
        .auto_increment_column_id(true)
        .add_key_column(
            column_schema::Builder::new(TSID_COLUMN.to_string(), DatumKind::UInt64)
                .build()
                .unwrap(),
        )
        .unwrap()
        .add_key_column(
            column_schema::Builder::new("time".to_string(), DatumKind::Timestamp)
                .build()
                .unwrap(),
        )
        .unwrap()
        .add_normal_column(
            column_schema::Builder::new("tag1".to_string(), DatumKind::String)
                .is_tag(true)
                .is_dictionary(true)
                .is_nullable(true)
                .build()
                .unwrap(),
        )
        .unwrap()
        .add_normal_column(
            column_schema::Builder::new("tag2".to_string(), DatumKind::String)
                .is_tag(true)
                .is_dictionary(true)
                .build()
                .unwrap(),
        )
        .unwrap()
        .add_normal_column(
            column_schema::Builder::new("value".to_string(), DatumKind::Int8)
                .build()
                .unwrap(),
        )
        .unwrap();

    builder.build().unwrap()
}

/// Build a schema for testing:
/// (key1(varbinary), key2(timestamp), field1(double), field2(string),
/// field3(date), field4(time)) tag1(string dictionary), tag2(string dictionary)
pub fn build_schema_with_dictionary() -> Schema {
    let builder = base_schema_builder()
        .add_normal_column(
            column_schema::Builder::new("tag1".to_string(), DatumKind::String)
                .is_tag(true)
                .is_dictionary(true)
                .is_nullable(true)
                .build()
                .unwrap(),
        )
        .unwrap()
        .add_normal_column(
            column_schema::Builder::new("tag2".to_string(), DatumKind::String)
                .is_tag(true)
                .is_dictionary(true)
                .build()
                .unwrap(),
        )
        .unwrap();

    builder.build().unwrap()
}

/// Build a schema for testing:
/// (tsid(uint64), key2(timestamp), tag1(string), tag2(string), value(int8),
/// field2(float))
pub fn build_schema_for_cpu() -> Schema {
    let builder = schema::Builder::new()
        .auto_increment_column_id(true)
        .add_key_column(
            column_schema::Builder::new(TSID_COLUMN.to_string(), DatumKind::UInt64)
                .build()
                .unwrap(),
        )
        .unwrap()
        .add_key_column(
            column_schema::Builder::new("time".to_string(), DatumKind::Timestamp)
                .build()
                .unwrap(),
        )
        .unwrap()
        .add_normal_column(
            column_schema::Builder::new("tag1".to_string(), DatumKind::String)
                .is_tag(true)
                .build()
                .unwrap(),
        )
        .unwrap()
        .add_normal_column(
            column_schema::Builder::new("tag2".to_string(), DatumKind::String)
                .is_tag(true)
                .build()
                .unwrap(),
        )
        .unwrap()
        .add_normal_column(
            column_schema::Builder::new("value".to_string(), DatumKind::Int8)
                .build()
                .unwrap(),
        )
        .unwrap()
        .add_normal_column(
            column_schema::Builder::new("field2".to_string(), DatumKind::Float)
                .build()
                .unwrap(),
        )
        .unwrap();

    builder.build().unwrap()
}

<<<<<<< HEAD
pub fn build_row_for_dictionary(
    key1: u64,
    key2: i64,
    tag1: Option<&str>,
    tag2: &str,
    value: i8,
) -> Row {
    let datums = vec![
        Datum::UInt64(key1),
        Datum::Timestamp(Timestamp::new(key2)),
        tag1.map(|v| Datum::String(StringBytes::from(v)))
            .unwrap_or(Datum::Null),
        Datum::String(StringBytes::from(tag2)),
        Datum::Int8(value),
    ];
=======
#[allow(clippy::too_many_arguments)]
pub fn build_row_for_dictionary(
    key1: &[u8],
    key2: i64,
    field1: f64,
    field2: &str,
    field3: i32,
    field4: i64,
    tag1: Option<&str>,
    tag2: &str,
) -> Row {
    let datums = vec![
        Datum::Varbinary(Bytes::copy_from_slice(key1)),
        Datum::Timestamp(Timestamp::new(key2)),
        Datum::Double(field1),
        Datum::String(StringBytes::from(field2)),
        Datum::Date(field3),
        Datum::Time(field4),
        tag1.map(|v| Datum::String(StringBytes::from(v)))
            .unwrap_or(Datum::Null),
        Datum::String(StringBytes::from(tag2)),
    ];

>>>>>>> 4a7c6e44
    Row::from_datums(datums)
}
pub fn build_projected_schema() -> ProjectedSchema {
    let schema = build_schema();
    assert!(schema.num_columns() > 1);
    let projection: Vec<usize> = (0..schema.num_columns() - 1).collect();
    ProjectedSchema::new(schema, Some(projection)).unwrap()
}

pub fn build_row(
    key1: &[u8],
    key2: i64,
    field1: f64,
    field2: &str,
    field3: i32,
    field4: i64,
) -> Row {
    let datums = vec![
        Datum::Varbinary(Bytes::copy_from_slice(key1)),
        Datum::Timestamp(Timestamp::new(key2)),
        Datum::Double(field1),
        Datum::String(StringBytes::from(field2)),
        Datum::Date(field3),
        Datum::Time(field4),
    ];

    Row::from_datums(datums)
}

pub fn build_row_opt(
    key1: &[u8],
    key2: i64,
    field1: Option<f64>,
    field2: Option<&str>,
    field3: Option<i32>,
    field4: Option<i64>,
) -> Row {
    let datums = vec![
        Datum::Varbinary(Bytes::copy_from_slice(key1)),
        Datum::Timestamp(Timestamp::new(key2)),
        field1.map(Datum::Double).unwrap_or(Datum::Null),
        field2
            .map(|v| Datum::String(StringBytes::from(v)))
            .unwrap_or(Datum::Null),
        field3.map(Datum::Date).unwrap_or(Datum::Null),
        field4.map(Datum::Time).unwrap_or(Datum::Null),
    ];

    Row::from_datums(datums)
}

pub fn build_rows() -> Vec<Row> {
    vec![
        build_row(b"binary key", 1000000, 10.0, "string value", 0, 0),
        build_row(
            b"binary key1",
            1000001,
            11.0,
            "string value 1",
            1000,
            1000000,
        ),
        build_row_opt(
            b"binary key2",
            1000002,
            None,
            Some("string value 2"),
            Some(1000),
            Some(1000000),
        ),
        build_row_opt(b"binary key3", 1000003, Some(13.0), None, Some(1000), None),
        build_row_opt(b"binary key4", 1000004, None, None, None, Some(1000000)),
    ]
}

pub fn build_record_batch_with_key_by_rows(rows: Vec<Row>) -> RecordBatchWithKey {
    let schema = build_schema();
    assert!(schema.num_columns() > 1);
    let projection: Vec<usize> = (0..schema.num_columns() - 1).collect();
    let projected_schema = ProjectedSchema::new(schema.clone(), Some(projection)).unwrap();
    let row_projected_schema = projected_schema.try_project_with_key(&schema).unwrap();

    let mut builder =
        RecordBatchWithKeyBuilder::with_capacity(projected_schema.to_record_schema_with_key(), 2);
    let index_in_writer = IndexInWriterSchema::for_same_schema(schema.num_columns());

    let mut buf = Vec::new();
    for row in rows {
        let mut writer = ContiguousRowWriter::new(&mut buf, &schema, &index_in_writer);

        writer.write_row(&row).unwrap();

        let source_row = ContiguousRowReader::with_schema(&buf, &schema);
        let projected_row = ProjectedContiguousRow::new(source_row, &row_projected_schema);
        builder
            .append_projected_contiguous_row(&projected_row)
            .unwrap();
    }
    builder.build().unwrap()
}

pub fn check_record_batch_with_key_with_rows(
    record_batch_with_key: &RecordBatchWithKey,
    row_num: usize,
    column_num: usize,
    rows: Vec<Row>,
) -> bool {
    for (i, row) in rows.iter().enumerate().take(row_num) {
        for j in 0..column_num {
            let datum = &row[j];
            let datum2 = record_batch_with_key.column(j).datum(i);

            if *datum != datum2 {
                return false;
            }
        }
    }
    true
}<|MERGE_RESOLUTION|>--- conflicted
+++ resolved
@@ -264,23 +264,6 @@
     builder.build().unwrap()
 }
 
-<<<<<<< HEAD
-pub fn build_row_for_dictionary(
-    key1: u64,
-    key2: i64,
-    tag1: Option<&str>,
-    tag2: &str,
-    value: i8,
-) -> Row {
-    let datums = vec![
-        Datum::UInt64(key1),
-        Datum::Timestamp(Timestamp::new(key2)),
-        tag1.map(|v| Datum::String(StringBytes::from(v)))
-            .unwrap_or(Datum::Null),
-        Datum::String(StringBytes::from(tag2)),
-        Datum::Int8(value),
-    ];
-=======
 #[allow(clippy::too_many_arguments)]
 pub fn build_row_for_dictionary(
     key1: &[u8],
@@ -304,7 +287,6 @@
         Datum::String(StringBytes::from(tag2)),
     ];
 
->>>>>>> 4a7c6e44
     Row::from_datums(datums)
 }
 pub fn build_projected_schema() -> ProjectedSchema {
