[package]
name = "common_util"

[package.version]
workspace = true

[package.authors]
workspace = true

[package.edition]
workspace = true

[features]
test = ["env_logger"]

[dependencies]
# In alphabetical order
arrow = { workspace = true }
<<<<<<< HEAD
avro-rs = { workspace = true }
=======
avro-rs = "0.13"
>>>>>>> 03f5f78f
backtrace = "0.3.9"
chrono = { workspace = true }
common_types = { workspace = true, features = ["test"] }
crossbeam-utils = "0.8.7"
env_logger = { workspace = true, optional = true }
lazy_static = { workspace = true }
libc = "0.2"
log = { workspace = true }
logger = { workspace = true }
pin-project-lite = "0.2.8"
prometheus = { workspace = true }
proto = { workspace = true }
serde = { workspace = true }
serde_derive = { workspace = true }
serde_json = { workspace = true }
snafu = { workspace = true }
time = "0.1"
tokio = { workspace = true }
toml = "0.5"

[dev-dependencies.slog-global]
version = "0.1"
git = "https://github.com/tikv/slog-global.git"
rev = "d592f88e4dbba5eb439998463054f1a44fbf17b9"

[dev-dependencies]
env_logger = { workspace = true }
gag = "1.0"
nix = "0.22"
slog = { workspace = true }
tempfile = { workspace = true }
tokio-test = "0.4.2"<|MERGE_RESOLUTION|>--- conflicted
+++ resolved
@@ -16,11 +16,7 @@
 [dependencies]
 # In alphabetical order
 arrow = { workspace = true }
-<<<<<<< HEAD
-avro-rs = { workspace = true }
-=======
 avro-rs = "0.13"
->>>>>>> 03f5f78f
 backtrace = "0.3.9"
 chrono = { workspace = true }
 common_types = { workspace = true, features = ["test"] }
