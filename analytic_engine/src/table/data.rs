// Copyright 2023 The CeresDB Authors
//
// Licensed under the Apache License, Version 2.0 (the "License");
// you may not use this file except in compliance with the License.
// You may obtain a copy of the License at
//
//     http://www.apache.org/licenses/LICENSE-2.0
//
// Unless required by applicable law or agreed to in writing, software
// distributed under the License is distributed on an "AS IS" BASIS,
// WITHOUT WARRANTIES OR CONDITIONS OF ANY KIND, either express or implied.
// See the License for the specific language governing permissions and
// limitations under the License.

//! Table data

use std::{
    collections::HashMap,
    convert::TryInto,
    fmt,
    fmt::Formatter,
    num::NonZeroUsize,
    sync::{
        atomic::{AtomicBool, AtomicU32, AtomicU64, AtomicUsize, Ordering},
        Arc, Mutex,
    },
    time::Duration,
};

use arc_swap::ArcSwap;
use arena::CollectorRef;
use common_types::{
    self,
    schema::{Schema, Version},
    table::ShardId,
    time::{TimeRange, Timestamp},
    SequenceNumber,
};
use generic_error::{GenericError, GenericResult};
use id_allocator::IdAllocator;
use log::{debug, info};
use macros::define_result;
use object_store::Path;
use snafu::{Backtrace, OptionExt, ResultExt, Snafu};
use table_engine::table::TableId;

use crate::{
    instance::serial_executor::TableOpSerialExecutor,
    manifest::{
        meta_edit::{AddTableMeta, MetaEdit, MetaEditRequest, MetaUpdate, VersionEditMeta},
        ManifestRef,
    },
    memtable::{
        columnar::factory::ColumnarMemTableFactory,
        factory::{FactoryRef as MemTableFactoryRef, Options as MemTableOptions},
        skiplist::factory::SkiplistMemTableFactory,
        MemtableType,
    },
    space::SpaceId,
    sst::{file::FilePurger, manager::FileId},
    table::{
        metrics::Metrics,
        sst_util,
        version::{MemTableForWrite, MemTableState, SamplingMemTable, TableVersion},
    },
    TableOptions,
};

#[derive(Debug, Snafu)]
pub enum Error {
    #[snafu(display("Failed to create memtable, err:{}", source))]
    CreateMemTable {
        source: crate::memtable::factory::Error,
    },

    #[snafu(display(
        "Failed to find or create memtable, timestamp overflow, timestamp:{:?}, duration:{:?}.\nBacktrace:\n{}",
        timestamp,
        duration,
        backtrace,
    ))]
    TimestampOverflow {
        timestamp: Timestamp,
        duration: Duration,
        backtrace: Backtrace,
    },

    #[snafu(display("Failed to find memtable for write, err:{}", source))]
    FindMemTable {
        source: crate::table::version::Error,
    },

    #[snafu(display("Failed to alloc file id, err:{}", source))]
    AllocFileId { source: GenericError },
}

define_result!(Error);

pub type MemTableId = u64;

pub const DEFAULT_ALLOC_STEP: u64 = 100;

#[derive(Debug, Clone, Copy, PartialEq, Eq)]
pub struct TableShardInfo {
    pub shard_id: ShardId,
}

impl TableShardInfo {
    pub fn new(shard_id: ShardId) -> Self {
        Self { shard_id }
    }
}

/// Data of a table
pub struct TableData {
    /// Id of this table
    pub id: TableId,
    /// Name of this table
    pub name: String,
    /// Schema of this table
    schema: Mutex<Schema>,
    /// Space id of this table
    pub space_id: SpaceId,

    /// Mutable memtable memory size limitation
    mutable_limit: AtomicU32,
    /// Mutable memtable memory usage ratio of the write buffer size.
    mutable_limit_write_buffer_ratio: f32,

    /// Options of this table
    ///
    /// Most modification to `opts` can be done by replacing the old options
    /// with a new one. However, altering the segment duration should be done
    /// carefully to avoid the reader seeing inconsistent segment duration
    /// and memtables/ssts during query/compaction/flush .
    opts: ArcSwap<TableOptions>,
    /// MemTable factory of this table
    memtable_factory: MemTableFactoryRef,
    /// Space memtable memory usage collector
    mem_usage_collector: CollectorRef,

    /// Current table version
    current_version: TableVersion,
    /// Last sequence visible to the reads
    ///
    /// Write to last_sequence should be guarded by a mutex and only done by
    /// single writer, but reads are allowed to be done concurrently without
    /// mutex protected
    last_sequence: AtomicU64,

    /// Auto incremented id to track memtable, reset on engine open
    ///
    /// Allocating memtable id should be guarded by write lock
    last_memtable_id: AtomicU64,

    /// Allocating file id
    allocator: IdAllocator,

    /// Last flush time
    ///
    /// Not persist, used to determine if this table should flush.
    last_flush_time_ms: AtomicU64,

    /// Flag denoting whether the table is dropped
    ///
    /// No write/alter is allowed if the table is dropped.
    dropped: AtomicBool,

    /// Manifest updates after last snapshot
    manifest_updates: AtomicUsize,

    /// Every n manifest updates to trigger a snapshot
    manifest_snapshot_every_n_updates: NonZeroUsize,

    /// Metrics of this table
    pub metrics: Metrics,

    /// Shard info of the table
    pub shard_info: TableShardInfo,

    /// The table operation serial_exec
    pub serial_exec: tokio::sync::Mutex<TableOpSerialExecutor>,
}

impl fmt::Debug for TableData {
    fn fmt(&self, f: &mut Formatter<'_>) -> fmt::Result {
        f.debug_struct("TableData")
            .field("id", &self.id)
            .field("name", &self.name)
            .field("space", &self.space_id)
            .field("mutable_limit", &self.mutable_limit)
            .field("opts", &self.opts)
            .field("last_sequence", &self.last_sequence)
            .field("last_memtable_id", &self.last_memtable_id)
            .field("dropped", &self.dropped.load(Ordering::Relaxed))
            .field("shard_info", &self.shard_info)
            .finish()
    }
}

impl Drop for TableData {
    fn drop(&mut self) {
        debug!("TableData is dropped, id:{}, name:{}", self.id, self.name);
    }
}

#[inline]
fn compute_mutable_limit(
    write_buffer_size: u32,
    mutable_limit_write_buffer_size_ratio: f32,
) -> u32 {
    assert!((0.0..=1.0).contains(&mutable_limit_write_buffer_size_ratio));

    let limit = write_buffer_size as f32 * mutable_limit_write_buffer_size_ratio;
    // This is safe because the limit won't be larger than the write_buffer_size.
    limit as u32
}

impl TableData {
    /// Create a new TableData
    ///
    /// This function should only be called when a new table is creating and
    /// there is no existing data of the table
    #[allow(clippy::too_many_arguments)]
    pub fn new(
        space_id: SpaceId,
        table_id: TableId,
        table_name: String,
        table_schema: Schema,
        shard_id: ShardId,
        table_opts: TableOptions,
        purger: &FilePurger,
        preflush_write_buffer_size_ratio: f32,
        mem_usage_collector: CollectorRef,
        manifest_snapshot_every_n_updates: NonZeroUsize,
    ) -> Result<Self> {
        // FIXME(yingwen): Validate TableOptions, such as bucket_duration >=
        // segment_duration and bucket_duration is aligned to segment_duration

        let memtable_factory: MemTableFactoryRef = match table_opts.memtable_type {
            MemtableType::SkipList => Arc::new(SkiplistMemTableFactory),
            MemtableType::Columnar => Arc::new(ColumnarMemTableFactory),
        };

        let purge_queue = purger.create_purge_queue(space_id, table_id);
        let current_version = TableVersion::new(purge_queue);
        let metrics = Metrics::default();
        let mutable_limit = AtomicU32::new(compute_mutable_limit(
            table_opts.write_buffer_size,
            preflush_write_buffer_size_ratio,
        ));

        Ok(Self {
            id: table_id,
            name: table_name,
            schema: Mutex::new(table_schema),
            space_id,
            mutable_limit,
            mutable_limit_write_buffer_ratio: preflush_write_buffer_size_ratio,
            opts: ArcSwap::new(Arc::new(table_opts)),
            memtable_factory,
            mem_usage_collector,
            current_version,
            last_sequence: AtomicU64::new(0),
            last_memtable_id: AtomicU64::new(0),
            allocator: IdAllocator::new(0, 0, DEFAULT_ALLOC_STEP),
            last_flush_time_ms: AtomicU64::new(0),
            dropped: AtomicBool::new(false),
            metrics,
            shard_info: TableShardInfo::new(shard_id),
            serial_exec: tokio::sync::Mutex::new(TableOpSerialExecutor::new(table_id)),
            manifest_updates: AtomicUsize::new(0),
            manifest_snapshot_every_n_updates,
        })
    }

    /// Recover table from add table meta
    ///
    /// This wont recover sequence number, which will be set after wal replayed
    pub fn recover_from_add(
        add_meta: AddTableMeta,
        purger: &FilePurger,
        shard_id: ShardId,
        preflush_write_buffer_size_ratio: f32,
        mem_usage_collector: CollectorRef,
        allocator: IdAllocator,
        manifest_snapshot_every_n_updates: NonZeroUsize,
    ) -> Result<Self> {
        let memtable_factory = Arc::new(ColumnarMemTableFactory);
        let purge_queue = purger.create_purge_queue(add_meta.space_id, add_meta.table_id);
        let current_version = TableVersion::new(purge_queue);
        let metrics = Metrics::default();
        let mutable_limit = AtomicU32::new(compute_mutable_limit(
            add_meta.opts.write_buffer_size,
            preflush_write_buffer_size_ratio,
        ));

        Ok(Self {
            id: add_meta.table_id,
            name: add_meta.table_name,
            schema: Mutex::new(add_meta.schema),
            space_id: add_meta.space_id,
            mutable_limit,
            mutable_limit_write_buffer_ratio: preflush_write_buffer_size_ratio,
            opts: ArcSwap::new(Arc::new(add_meta.opts)),
            memtable_factory,
            mem_usage_collector,
            current_version,
            last_sequence: AtomicU64::new(0),
            last_memtable_id: AtomicU64::new(0),
            allocator,
            last_flush_time_ms: AtomicU64::new(0),
            dropped: AtomicBool::new(false),
            metrics,
            shard_info: TableShardInfo::new(shard_id),
            serial_exec: tokio::sync::Mutex::new(TableOpSerialExecutor::new(add_meta.table_id)),
            manifest_updates: AtomicUsize::new(0),
            manifest_snapshot_every_n_updates,
        })
    }

    /// Get current schema of the table.
    pub fn schema(&self) -> Schema {
        self.schema.lock().unwrap().clone()
    }

    /// Set current schema of the table.
    pub fn set_schema(&self, schema: Schema) {
        *self.schema.lock().unwrap() = schema;
    }

    /// Get current version of schema.
    pub fn schema_version(&self) -> Version {
        self.schema.lock().unwrap().version()
    }

    /// Get current table version
    #[inline]
    pub fn current_version(&self) -> &TableVersion {
        &self.current_version
    }

    /// Get last sequence number
    #[inline]
    pub fn last_sequence(&self) -> SequenceNumber {
        self.last_sequence.load(Ordering::Acquire)
    }

    /// Set last sequence number
    #[inline]
    pub fn set_last_sequence(&self, seq: SequenceNumber) {
        self.last_sequence.store(seq, Ordering::Release);
    }

    /// Get last flush time
    #[inline]
    pub fn last_flush_time(&self) -> u64 {
        self.last_flush_time_ms.load(Ordering::Relaxed)
    }

    /// Set last flush time
    #[inline]
    pub fn set_last_flush_time(&self, time: u64) {
        self.last_flush_time_ms.store(time, Ordering::Release);
    }

    #[inline]
    pub fn table_options(&self) -> Arc<TableOptions> {
        self.opts.load().clone()
    }

    /// Update table options.
    #[inline]
    pub fn set_table_options(&self, opts: TableOptions) {
        let mutable_limit = compute_mutable_limit(
            opts.write_buffer_size,
            self.mutable_limit_write_buffer_ratio,
        );
        self.mutable_limit.store(mutable_limit, Ordering::Relaxed);
        self.opts.store(Arc::new(opts))
    }

    #[inline]
    pub fn is_dropped(&self) -> bool {
        self.dropped.load(Ordering::SeqCst)
    }

    /// Set the table is dropped and forbid any writes/alter on this table.
    #[inline]
    pub fn set_dropped(&self) {
        self.dropped.store(true, Ordering::SeqCst);
    }

    /// Returns total memtable memory usage in bytes.
    #[inline]
    pub fn memtable_memory_usage(&self) -> usize {
        self.current_version.total_memory_usage()
    }

    /// Returns mutable memtable memory usage in bytes.
    #[inline]
    pub fn mutable_memory_usage(&self) -> usize {
        self.current_version.mutable_memory_usage()
    }

    /// Find memtable for given timestamp to insert, create if not exists
    ///
    /// If the memtable schema is outdated, switch all memtables and create the
    /// needed mutable memtable by current schema. The returned memtable is
    /// guaranteed to have same schema of current table
    pub fn find_or_create_mutable(
        &self,
        timestamp: Timestamp,
        table_schema: &Schema,
    ) -> Result<MemTableForWrite> {
        let last_sequence = self.last_sequence();

        if let Some(mem) = self
            .current_version
            .memtable_for_write(timestamp, table_schema.version())
            .context(FindMemTable)?
        {
            return Ok(mem);
        }

        // Mutable memtable for this timestamp not found, need to create a new one.
        let table_options = self.table_options();
        let memtable_opts = MemTableOptions {
            schema: table_schema.clone(),
            arena_block_size: table_options.arena_block_size,
            creation_sequence: last_sequence,
            collector: self.mem_usage_collector.clone(),
        };
        let mem = self
            .memtable_factory
            .create_memtable(memtable_opts)
            .context(CreateMemTable)?;

        match table_options.segment_duration() {
            Some(segment_duration) => {
                let time_range = TimeRange::bucket_of(timestamp, segment_duration).context(
                    TimestampOverflow {
                        timestamp,
                        duration: segment_duration,
                    },
                )?;
                let mem_state = MemTableState {
                    mem,
                    time_range,
                    id: self.alloc_memtable_id(),
                };

                // Insert memtable into mutable memtables of current version.
                self.current_version.insert_mutable(mem_state.clone());

                Ok(MemTableForWrite::Normal(mem_state))
            }
            None => {
                let sampling_mem = SamplingMemTable::new(mem, self.alloc_memtable_id());
                debug!(
                    "create sampling mem table:{}, schema:{:#?}",
                    sampling_mem.id, table_schema
                );
                // Set sampling memtables of current version.
                self.current_version.set_sampling(sampling_mem.clone());

                Ok(MemTableForWrite::Sampling(sampling_mem))
            }
        }
    }

    /// Returns true if the memory usage of this table reaches flush threshold
    ///
    /// REQUIRE: Do in write worker
    pub fn should_flush_table(&self, serial_exec: &mut TableOpSerialExecutor) -> bool {
        // Fallback to usize::MAX if Failed to convert arena_block_size into
        // usize (overflow)
        let max_write_buffer_size = self
            .table_options()
            .write_buffer_size
            .try_into()
            .unwrap_or(usize::MAX);
        let mutable_limit = self
            .mutable_limit
            .load(Ordering::Relaxed)
            .try_into()
            .unwrap_or(usize::MAX);

        let mutable_usage = self.current_version.mutable_memory_usage();
        let total_usage = self.current_version.total_memory_usage();
        let in_flush = serial_exec.flush_scheduler().is_in_flush();
        // Inspired by https://github.com/facebook/rocksdb/blob/main/include/rocksdb/write_buffer_manager.h#L94
        if mutable_usage > mutable_limit && !in_flush {
            info!(
                "TableData should flush by mutable limit, table:{}, table_id:{}, mutable_usage:{}, mutable_limit: {}, total_usage:{}, max_write_buffer_size:{}",
                self.name, self.id, mutable_usage, mutable_limit, total_usage, max_write_buffer_size
            );
            return true;
        }

        // If the memory exceeds the buffer size, we trigger more aggressive
        // flush. But if already more than half memory is being flushed,
        // triggering more flush may not help. We will hold it instead.
        let should_flush =
            total_usage >= max_write_buffer_size && mutable_usage >= max_write_buffer_size / 2;

        debug!(
            "Check should flush, table:{}, table_id:{}, mutable_usage:{}, mutable_limit: {}, total_usage:{}, max_write_buffer_size:{}",
            self.name, self.id, mutable_usage, mutable_limit, total_usage, max_write_buffer_size
        );

        if should_flush {
            info!(
                "TableData should flush by total usage, table:{}, table_id:{}, mutable_usage:{}, mutable_limit: {}, total_usage:{}, max_write_buffer_size:{}",
                self.name, self.id, mutable_usage, mutable_limit, total_usage, max_write_buffer_size
            );
        }

        should_flush
    }

    /// Use allocator to alloc a file id for a new file.
    pub async fn alloc_file_id(&self, manifest: &ManifestRef) -> Result<FileId> {
        // Persist next max file id to manifest.
        let persist_max_file_id = move |next_max_file_id| async move {
            self.persist_max_file_id(manifest, next_max_file_id).await
        };

        self.allocator
            .alloc_id(persist_max_file_id)
            .await
            .context(AllocFileId)
    }

    async fn persist_max_file_id(
        &self,
        manifest: &ManifestRef,
        next_max_file_id: FileId,
    ) -> GenericResult<()> {
        let manifest_update = VersionEditMeta {
            space_id: self.space_id,
            table_id: self.id,
            flushed_sequence: 0,
            files_to_add: vec![],
            files_to_delete: vec![],
            mems_to_remove: vec![],
            max_file_id: next_max_file_id,
        };
        let edit_req = {
            let meta_update = MetaUpdate::VersionEdit(manifest_update);
            MetaEditRequest {
                shard_info: self.shard_info,
                meta_edit: MetaEdit::Update(meta_update),
            }
        };
        // table version's max file id will be update when apply this meta update.
        manifest.apply_edit(edit_req).await?;
        Ok(())
    }

    /// Set the sst file path into the object storage path.
    pub fn set_sst_file_path(&self, file_id: FileId) -> Path {
        sst_util::new_sst_file_path(self.space_id, self.id, file_id)
    }

    /// Allocate next memtable id
    fn alloc_memtable_id(&self) -> MemTableId {
        let last = self.last_memtable_id.fetch_add(1, Ordering::Relaxed);
        last + 1
    }

    /// Returns last memtable id
    pub fn last_memtable_id(&self) -> MemTableId {
        self.last_memtable_id.load(Ordering::Relaxed)
    }

    pub fn dedup(&self) -> bool {
        self.table_options().need_dedup()
    }

    pub fn is_expired(&self, timestamp: Timestamp) -> bool {
        self.table_options().is_expired(timestamp)
    }

    pub fn table_location(&self) -> TableLocation {
        TableLocation {
            id: self.id.as_u64(),
            shard_info: self.shard_info,
        }
    }

    pub fn increase_manifest_updates(&self, updates_num: usize) {
        self.manifest_updates
            .fetch_add(updates_num, Ordering::Relaxed);
    }

    pub fn should_do_manifest_snapshot(&self) -> bool {
        let updates = self.manifest_updates.load(Ordering::Relaxed);
        updates >= self.manifest_snapshot_every_n_updates.get()
    }

    pub fn reset_manifest_updates(&self) {
        self.manifest_updates.store(0, Ordering::Relaxed);
    }
}

#[derive(Debug, Clone, Copy)]
pub struct TableLocation {
    pub id: common_types::table::TableId,
    pub shard_info: TableShardInfo,
}

/// Table data reference
pub type TableDataRef = Arc<TableData>;

/// Manages TableDataRef
#[derive(Debug, Default)]
pub struct TableDataSet {
    /// Name to table data
    table_datas: HashMap<String, TableDataRef>,
    /// Id to table data
    id_to_tables: HashMap<TableId, TableDataRef>,
}

impl TableDataSet {
    /// Create an empty TableDataSet
    pub fn new() -> Self {
        Self::default()
    }

    /// Insert if absent, if successfully inserted, return true and return
    /// false if the data already exists
    pub fn insert_if_absent(&mut self, table_data_ref: TableDataRef) -> bool {
        let table_name = &table_data_ref.name;
        if self.table_datas.contains_key(table_name) {
            return false;
        }
        self.table_datas
            .insert(table_name.to_string(), table_data_ref.clone());
        self.id_to_tables.insert(table_data_ref.id, table_data_ref);
        true
    }

    /// Find table by table name
    pub fn find_table(&self, table_name: &str) -> Option<TableDataRef> {
        self.table_datas.get(table_name).cloned()
    }

    /// Find table by table id
    pub fn find_table_by_id(&self, table_id: TableId) -> Option<TableDataRef> {
        self.id_to_tables.get(&table_id).cloned()
    }

    /// Remove table by table name
    pub fn remove_table(&mut self, table_name: &str) -> Option<TableDataRef> {
        let table = self.table_datas.remove(table_name)?;
        self.id_to_tables.remove(&table.id);
        Some(table)
    }

    /// Returns the total table num in this set
    pub fn table_num(&self) -> usize {
        self.table_datas.len()
    }

    pub fn find_maximum_memory_usage_table(&self) -> Option<TableDataRef> {
        // TODO: Possible performance issue here when there are too many tables.
        self.table_datas
            .values()
            .max_by_key(|t| t.memtable_memory_usage())
            .cloned()
    }

<<<<<<< HEAD
    pub fn total_memory_usage(&self) -> usize {
        if self.table_datas.is_empty() {
            return 0;
        }
        // TODO: Possible performance issue here when there are too many tables.
        self.table_datas
            .values()
            .map(|t| t.memtable_memory_usage())
            .sum()
=======
    pub fn find_maximum_mutable_memory_usage_table(&self) -> Option<TableDataRef> {
        // TODO: Possible performance issue here when there are too many tables.
        self.table_datas
            .values()
            .max_by_key(|t| t.mutable_memory_usage())
            .cloned()
>>>>>>> 05d5d4fe
    }

    /// List all tables to `tables`
    pub fn list_all_tables(&self, tables: &mut Vec<TableDataRef>) {
        for table_data in self.table_datas.values().cloned() {
            tables.push(table_data);
        }
    }
}

#[cfg(test)]
pub mod tests {
    use std::sync::Arc;

    use arena::NoopCollector;
    use common_types::{datum::DatumKind, table::DEFAULT_SHARD_ID};
    use table_engine::{
        engine::{CreateTableRequest, TableState},
        table::SchemaId,
    };
    use time_ext::ReadableDuration;

    use super::*;
    use crate::{
        memtable::{factory::Factory, MemTableRef},
        sst::file::tests::FilePurgerMocker,
        table_options,
        tests::table,
    };

    const DEFAULT_SPACE_ID: SpaceId = 1;

    pub fn default_schema() -> Schema {
        table::create_schema_builder(
            &[("key", DatumKind::Timestamp)],
            &[("value", DatumKind::Double)],
        )
        .build()
        .unwrap()
    }

    #[derive(Default)]
    pub struct MemTableMocker;

    impl MemTableMocker {
        pub fn build(&self) -> MemTableRef {
            let memtable_opts = MemTableOptions {
                schema: default_schema(),
                arena_block_size: 1024 * 1024,
                creation_sequence: 1000,
                collector: Arc::new(NoopCollector),
            };

            let factory = SkiplistMemTableFactory;
            factory.create_memtable(memtable_opts).unwrap()
        }

        pub fn build_columnar(&self) -> MemTableRef {
            let memtable_opts = MemTableOptions {
                schema: default_schema(),
                arena_block_size: 1024 * 1024,
                creation_sequence: 1000,
                collector: Arc::new(NoopCollector),
            };

            let factory = ColumnarMemTableFactory;
            factory.create_memtable(memtable_opts).unwrap()
        }
    }

    #[must_use]
    pub struct TableDataMocker {
        table_id: TableId,
        table_name: String,
        shard_id: ShardId,
        manifest_snapshot_every_n_updates: NonZeroUsize,
    }

    impl TableDataMocker {
        pub fn table_id(mut self, table_id: TableId) -> Self {
            self.table_id = table_id;
            self
        }

        pub fn table_name(mut self, table_name: String) -> Self {
            self.table_name = table_name;
            self
        }

        pub fn shard_id(mut self, shard_id: ShardId) -> Self {
            self.shard_id = shard_id;
            self
        }

        pub fn manifest_snapshot_every_n_updates(
            mut self,
            manifest_snapshot_every_n_updates: NonZeroUsize,
        ) -> Self {
            self.manifest_snapshot_every_n_updates = manifest_snapshot_every_n_updates;
            self
        }

        pub fn build(self) -> TableData {
            let space_id = DEFAULT_SPACE_ID;
            let table_schema = default_schema();
            let create_request = CreateTableRequest {
                catalog_name: "test_catalog".to_string(),
                schema_name: "public".to_string(),
                schema_id: SchemaId::from_u32(DEFAULT_SPACE_ID),
                table_id: self.table_id,
                table_name: self.table_name,
                table_schema,
                engine: table_engine::ANALYTIC_ENGINE_TYPE.to_string(),
                options: HashMap::new(),
                state: TableState::Stable,
                shard_id: self.shard_id,
                partition_info: None,
            };

            let table_opts = TableOptions::default();
            let purger = FilePurgerMocker::mock();
            let collector = Arc::new(NoopCollector);

            TableData::new(
                space_id,
                create_request.table_id,
                create_request.table_name,
                create_request.table_schema,
                create_request.shard_id,
                table_opts,
                &purger,
                0.75,
                collector,
                self.manifest_snapshot_every_n_updates,
            )
            .unwrap()
        }
    }

    impl Default for TableDataMocker {
        fn default() -> Self {
            Self {
                table_id: table::new_table_id(2, 1),
                table_name: "mocked_table".to_string(),
                shard_id: DEFAULT_SHARD_ID,
                manifest_snapshot_every_n_updates: NonZeroUsize::new(usize::MAX).unwrap(),
            }
        }
    }

    #[test]
    fn test_new_table_data() {
        let table_id = table::new_table_id(100, 30);
        let table_name = "new_table".to_string();
        let shard_id = 42;
        let table_data = TableDataMocker::default()
            .table_id(table_id)
            .table_name(table_name.clone())
            .shard_id(shard_id)
            .build();

        assert_eq!(table_id, table_data.id);
        assert_eq!(table_name, table_data.name);
        assert_eq!(TableShardInfo::new(shard_id), table_data.shard_info);
        assert_eq!(0, table_data.last_sequence());
        assert!(!table_data.is_dropped());
        assert_eq!(0, table_data.last_memtable_id());
        assert!(table_data.dedup());
    }

    #[test]
    fn test_find_or_create_mutable() {
        let table_data = TableDataMocker::default().build();
        let schema = table_data.schema();

        // Create sampling memtable.
        let zero_ts = Timestamp::new(0);
        let mutable = table_data.find_or_create_mutable(zero_ts, &schema).unwrap();
        assert!(mutable.accept_timestamp(zero_ts));
        let sampling_mem = mutable.as_sampling();
        let sampling_id = sampling_mem.id;
        assert_eq!(1, sampling_id);

        // Test memtable is reused.
        let now_ts = Timestamp::now();
        let mutable = table_data.find_or_create_mutable(now_ts, &schema).unwrap();
        assert!(mutable.accept_timestamp(now_ts));
        let sampling_mem = mutable.as_sampling();
        // Use same sampling memtable.
        assert_eq!(sampling_id, sampling_mem.id);

        let current_version = table_data.current_version();
        // Set segment duration manually.
        let mut table_opts = (*table_data.table_options()).clone();
        table_opts.segment_duration =
            Some(ReadableDuration(table_options::DEFAULT_SEGMENT_DURATION));
        table_data.set_table_options(table_opts);
        // Freeze sampling memtable.
        current_version.freeze_sampling_memtable();

        // A new mutable memtable should be created.
        let mutable = table_data.find_or_create_mutable(now_ts, &schema).unwrap();
        assert!(mutable.accept_timestamp(now_ts));
        let mem_state = mutable.as_normal();
        assert_eq!(2, mem_state.id);
        let time_range =
            TimeRange::bucket_of(now_ts, table_options::DEFAULT_SEGMENT_DURATION).unwrap();
        assert_eq!(time_range, mem_state.time_range);
    }

    #[test]
    fn test_compute_mutable_limit() {
        // Build the cases for compute_mutable_limit.
        let cases = vec![
            (80, 0.8, 64),
            (80, 0.5, 40),
            (80, 0.1, 8),
            (80, 0.0, 0),
            (80, 1.0, 80),
            (0, 0.8, 0),
            (0, 0.5, 0),
            (0, 0.1, 0),
            (0, 0.0, 0),
            (0, 1.0, 0),
        ];

        for (write_buffer_size, ratio, expected) in cases {
            let limit = compute_mutable_limit(write_buffer_size, ratio);
            assert_eq!(expected, limit);
        }
    }

    #[should_panic]
    #[test]
    fn test_compute_mutable_limit_panic() {
        compute_mutable_limit(80, 1.1);
        compute_mutable_limit(80, -0.1);
    }

    #[test]
    fn test_manifest_snapshot_trigger() {
        // When snapshot_every_n_updates is not zero.
        let table_data = TableDataMocker::default()
            .manifest_snapshot_every_n_updates(NonZeroUsize::new(5).unwrap())
            .build();

        check_manifest_snapshot_trigger(&table_data);
        // Reset and check again.
        table_data.reset_manifest_updates();
        check_manifest_snapshot_trigger(&table_data);
    }

    fn check_manifest_snapshot_trigger(table_data: &TableData) {
        // When no updates yet, result should be false.
        assert!(!table_data.should_do_manifest_snapshot());

        // Eq case.
        table_data.increase_manifest_updates(5);
        assert!(table_data.should_do_manifest_snapshot());

        // Greater case.
        table_data.increase_manifest_updates(5);
        assert!(table_data.should_do_manifest_snapshot());
    }
}<|MERGE_RESOLUTION|>--- conflicted
+++ resolved
@@ -671,7 +671,6 @@
             .cloned()
     }
 
-<<<<<<< HEAD
     pub fn total_memory_usage(&self) -> usize {
         if self.table_datas.is_empty() {
             return 0;
@@ -681,14 +680,14 @@
             .values()
             .map(|t| t.memtable_memory_usage())
             .sum()
-=======
+    }
+
     pub fn find_maximum_mutable_memory_usage_table(&self) -> Option<TableDataRef> {
         // TODO: Possible performance issue here when there are too many tables.
         self.table_datas
             .values()
             .max_by_key(|t| t.mutable_memory_usage())
             .cloned()
->>>>>>> 05d5d4fe
     }
 
     /// List all tables to `tables`
