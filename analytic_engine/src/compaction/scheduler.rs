// Copyright 2022-2023 CeresDB Project Authors. Licensed under Apache-2.0.

// Compaction scheduler.

use std::{
    collections::{HashMap, VecDeque},
    hash::Hash,
    sync::{
        atomic::{AtomicBool, AtomicUsize, Ordering},
        Arc, RwLock,
    },
    time::Duration,
};

use async_trait::async_trait;
use common_types::request_id::RequestId;
use common_util::{
    config::{ReadableDuration, ReadableSize},
    define_result,
    runtime::{JoinHandle, Runtime},
    time::DurationExt,
};
use log::{debug, error, info, warn};
use serde::{Deserialize, Serialize};
use snafu::{ResultExt, Snafu};
use table_engine::table::TableId;
use tokio::{
    sync::{
        mpsc::{self, error::TrySendError, Receiver, Sender},
        Mutex,
    },
    time,
};

use crate::{
    compaction::{
        metrics::COMPACTION_PENDING_REQUEST_GAUGE, picker::PickerContext, CompactionTask,
        PickerManager, TableCompactionRequest, WaitError, WaiterNotifier,
    },
    instance::{
        flush_compaction::{Flusher, TableFlushOptions},
        SpaceStore,
    },
    sst::factory::{ScanOptions, SstWriteOptions},
    table::data::TableDataRef,
    TableOptions,
};

#[derive(Debug, Snafu)]
pub enum Error {
    #[snafu(display("Failed to join compaction schedule worker, err:{}", source))]
    JoinWorker { source: common_util::runtime::Error },
}

define_result!(Error);

#[derive(Debug, Clone, Deserialize, Serialize)]
#[serde(default)]
pub struct SchedulerConfig {
    pub schedule_channel_len: usize,
    pub schedule_interval: ReadableDuration,
    pub max_ongoing_tasks: usize,
    pub max_unflushed_duration: ReadableDuration,
    pub memory_limit: ReadableSize,
    pub max_pending_compaction_tasks: usize,
}

impl Default for SchedulerConfig {
    fn default() -> Self {
        Self {
            schedule_channel_len: 16,
<<<<<<< HEAD
            // 30 minutes schedule interval.
            schedule_interval: ReadableDuration(Duration::from_secs(60 * 5)),
            max_ongoing_tasks: 8,
=======
            schedule_interval: ReadableDuration(Duration::from_secs(30)),
            max_ongoing_tasks: MAX_GOING_COMPACTION_TASKS,
>>>>>>> 01f7e6e0
            // flush_interval default is 5h.
            max_unflushed_duration: ReadableDuration(Duration::from_secs(60 * 60 * 5)),
            memory_limit: ReadableSize::gb(4),
            max_pending_compaction_tasks: 1024,
        }
    }
}

enum ScheduleTask {
    Request(TableCompactionRequest),
    Schedule,
    Exit,
}

#[async_trait]
pub trait CompactionScheduler {
    /// Stop the scheduler.
    async fn stop_scheduler(&self) -> Result<()>;

    /// Schedule a compaction job to background workers.
    async fn schedule_table_compaction(&self, request: TableCompactionRequest) -> bool;
}

// A FIFO queue that remove duplicate values by key.
struct RequestQueue<K: Eq + Hash + Clone, V> {
    keys: VecDeque<K>,
    values: HashMap<K, V>,
}

impl<K: Eq + Hash + Clone, V> Default for RequestQueue<K, V> {
    fn default() -> Self {
        Self {
            keys: VecDeque::default(),
            values: HashMap::default(),
        }
    }
}

impl<K: Eq + Hash + Clone, V> RequestQueue<K, V> {
    fn push_back(&mut self, key: K, value: V) -> bool {
        if self.values.insert(key.clone(), value).is_none() {
            self.keys.push_back(key);
            return true;
        }
        false
    }

    fn pop_front(&mut self) -> Option<V> {
        if let Some(key) = self.keys.pop_front() {
            return self.values.remove(&key);
        }
        None
    }

    #[inline]
    fn len(&self) -> usize {
        self.values.len()
    }

    #[inline]
    fn is_empty(&self) -> bool {
        self.values.is_empty()
    }
}

type RequestBuf = RwLock<RequestQueue<TableId, TableCompactionRequest>>;

/// Combined with [`MemoryUsageToken`], [`MemoryLimit`] provides a mechanism to
/// impose limit on the memory usage.
#[derive(Clone, Debug)]
struct MemoryLimit {
    usage: Arc<AtomicUsize>,
    // TODO: support to adjust this threshold dynamically.
    limit: usize,
}

/// The token for the memory usage, which should not derive Clone.
/// The applied memory will be subtracted from the global memory usage.
#[derive(Debug)]
struct MemoryUsageToken {
    global_usage: Arc<AtomicUsize>,
    applied_usage: usize,
}

impl Drop for MemoryUsageToken {
    fn drop(&mut self) {
        self.global_usage
            .fetch_sub(self.applied_usage, Ordering::Relaxed);
    }
}

impl MemoryLimit {
    fn new(limit: usize) -> Self {
        Self {
            usage: Arc::new(AtomicUsize::new(0)),
            limit,
        }
    }

    /// Try to apply a token if possible.
    fn try_apply_token(&self, bytes: usize) -> Option<MemoryUsageToken> {
        let token = self.apply_token(bytes);
        if self.is_exceeded() {
            None
        } else {
            Some(token)
        }
    }

    fn apply_token(&self, bytes: usize) -> MemoryUsageToken {
        self.usage.fetch_add(bytes, Ordering::Relaxed);

        MemoryUsageToken {
            global_usage: self.usage.clone(),
            applied_usage: bytes,
        }
    }

    #[inline]
    fn is_exceeded(&self) -> bool {
        self.usage.load(Ordering::Relaxed) > self.limit
    }
}

struct OngoingTaskLimit {
    ongoing_tasks: AtomicUsize,
    /// Buffer to hold pending requests
    request_buf: RequestBuf,
    max_pending_compaction_tasks: usize,
}

impl OngoingTaskLimit {
    #[inline]
    fn start_task(&self) {
        self.ongoing_tasks.fetch_add(1, Ordering::SeqCst);
    }

    #[inline]
    fn finish_task(&self) {
        self.ongoing_tasks.fetch_sub(1, Ordering::SeqCst);
    }

    #[inline]
    fn add_request(&self, request: TableCompactionRequest) {
        let mut dropped = 0;

        {
            let mut req_buf = self.request_buf.write().unwrap();

            // Remove older requests
            if req_buf.len() >= self.max_pending_compaction_tasks {
                while req_buf.len() >= self.max_pending_compaction_tasks {
                    req_buf.pop_front();
                    dropped += 1;
                }
                COMPACTION_PENDING_REQUEST_GAUGE.sub(dropped)
            }

            if req_buf.push_back(request.table_data.id, request) {
                COMPACTION_PENDING_REQUEST_GAUGE.add(1)
            }
        }

        if dropped > 0 {
            warn!(
                "Too many compaction pending tasks,  limit: {}, dropped {} older tasks.",
                self.max_pending_compaction_tasks, dropped,
            );
        }
    }

    fn drain_requests(&self, max_num: usize) -> Vec<TableCompactionRequest> {
        let mut result = Vec::with_capacity(max_num);
        let mut req_buf = self.request_buf.write().unwrap();

        while result.len() < max_num {
            if let Some(req) = req_buf.pop_front() {
                result.push(req);
            } else {
                break;
            }
        }
        COMPACTION_PENDING_REQUEST_GAUGE.sub(result.len() as i64);

        result
    }

    #[inline]
    fn has_pending_requests(&self) -> bool {
        !self.request_buf.read().unwrap().is_empty()
    }

    #[inline]
    fn request_buf_len(&self) -> usize {
        self.request_buf.read().unwrap().len()
    }

    #[inline]
    fn ongoing_tasks(&self) -> usize {
        self.ongoing_tasks.load(Ordering::SeqCst)
    }
}

pub type CompactionSchedulerRef = Arc<dyn CompactionScheduler + Send + Sync>;

pub struct SchedulerImpl {
    sender: Sender<ScheduleTask>,
    running: Arc<AtomicBool>,
    handle: Mutex<JoinHandle<()>>,
}

impl SchedulerImpl {
    pub fn new(
        space_store: Arc<SpaceStore>,
        runtime: Arc<Runtime>,
        config: SchedulerConfig,
        write_sst_max_buffer_size: usize,
        scan_options: ScanOptions,
    ) -> Self {
        let (tx, rx) = mpsc::channel(config.schedule_channel_len);
        let running = Arc::new(AtomicBool::new(true));

        let mut worker = ScheduleWorker {
            sender: tx.clone(),
            receiver: rx,
            space_store,
            runtime: runtime.clone(),
            schedule_interval: config.schedule_interval.0,
            picker_manager: PickerManager::default(),
            max_ongoing_tasks: config.max_ongoing_tasks,
            max_unflushed_duration: config.max_unflushed_duration.0,
            write_sst_max_buffer_size,
            scan_options,
            limit: Arc::new(OngoingTaskLimit {
                ongoing_tasks: AtomicUsize::new(0),
                request_buf: RwLock::new(RequestQueue::default()),
                max_pending_compaction_tasks: config.max_pending_compaction_tasks,
            }),
            running: running.clone(),
            memory_limit: MemoryLimit::new(config.memory_limit.as_byte() as usize),
        };

        let handle = runtime.spawn(async move {
            worker.schedule_loop().await;
        });

        Self {
            sender: tx,
            running,
            handle: Mutex::new(handle),
        }
    }
}

#[async_trait]
impl CompactionScheduler for SchedulerImpl {
    async fn stop_scheduler(&self) -> Result<()> {
        self.running.store(false, Ordering::Relaxed);
        // Wake up the receiver, if the channel is full, the worker should be busy and
        // check the running flag later.
        let _ = self.sender.try_send(ScheduleTask::Exit);

        let mut handle = self.handle.lock().await;
        (&mut *handle).await.context(JoinWorker)?;

        Ok(())
    }

    async fn schedule_table_compaction(&self, request: TableCompactionRequest) -> bool {
        let send_res = self.sender.try_send(ScheduleTask::Request(request));

        match send_res {
            Err(TrySendError::Full(_)) => {
                debug!("Compaction scheduler is busy, drop compaction request");
                false
            }
            Err(TrySendError::Closed(_)) => {
                error!("Compaction scheduler is closed, drop compaction request");
                false
            }
            Ok(_) => true,
        }
    }
}

struct OngoingTask {
    limit: Arc<OngoingTaskLimit>,
    sender: Sender<ScheduleTask>,
}

impl OngoingTask {
    async fn schedule_worker_if_need(&self) {
        if self.limit.has_pending_requests() {
            if let Err(e) = self.sender.send(ScheduleTask::Schedule).await {
                error!("Fail to schedule worker, err:{}", e);
            }
        }
    }
}

struct ScheduleWorker {
    sender: Sender<ScheduleTask>,
    receiver: Receiver<ScheduleTask>,
    space_store: Arc<SpaceStore>,
    runtime: Arc<Runtime>,
    schedule_interval: Duration,
    max_unflushed_duration: Duration,
    picker_manager: PickerManager,
    max_ongoing_tasks: usize,
    write_sst_max_buffer_size: usize,
    scan_options: ScanOptions,
    limit: Arc<OngoingTaskLimit>,
    running: Arc<AtomicBool>,
    memory_limit: MemoryLimit,
}

#[inline]
async fn schedule_table_compaction(sender: Sender<ScheduleTask>, request: TableCompactionRequest) {
    if let Err(e) = sender.send(ScheduleTask::Request(request)).await {
        error!("Fail to send table compaction request, err:{}", e);
    }
}

impl ScheduleWorker {
    async fn schedule_loop(&mut self) {
        while self.running.load(Ordering::Relaxed) {
            // TODO(yingwen): Maybe add a random offset to the interval.
            match time::timeout(self.schedule_interval, self.receiver.recv()).await {
                Ok(Some(schedule_task)) => {
                    self.handle_schedule_task(schedule_task).await;
                }
                Ok(None) => {
                    // The channel is disconnected.
                    info!("Channel disconnected, compaction schedule worker exit");
                    break;
                }
                Err(_) => {
                    // Timeout.
                    info!("Periodical compaction schedule start");

                    self.schedule().await;

                    info!("Periodical compaction schedule end");
                }
            }
        }

        info!("Compaction schedule loop exit");
    }

    // This function is called sequentially, so we can mark files in compaction
    // without race.
    async fn handle_schedule_task(&self, schedule_task: ScheduleTask) {
        let ongoing = self.limit.ongoing_tasks();
        match schedule_task {
            ScheduleTask::Request(compact_req) => {
                debug!("Ongoing compaction tasks:{}", ongoing);
                if ongoing >= self.max_ongoing_tasks {
                    self.limit.add_request(compact_req);
                    warn!(
                        "Too many compaction ongoing tasks:{}, max:{}, buf_len:{}",
                        ongoing,
                        self.max_ongoing_tasks,
                        self.limit.request_buf_len()
                    );
                } else {
                    self.handle_table_compaction_request(compact_req).await;
                }
            }
            ScheduleTask::Schedule => {
                if self.max_ongoing_tasks > ongoing {
                    let pending = self.limit.drain_requests(self.max_ongoing_tasks - ongoing);
                    let len = pending.len();
                    for compact_req in pending {
                        self.handle_table_compaction_request(compact_req).await;
                    }
                    debug!("Scheduled {} pending compaction tasks.", len);
                }
            }
            ScheduleTask::Exit => (),
        };
    }

    fn do_table_compaction_task(
        &self,
        table_data: TableDataRef,
        compaction_task: CompactionTask,
        waiter_notifier: WaiterNotifier,
        token: MemoryUsageToken,
    ) {
        // Mark files being in compaction.
        compaction_task.mark_files_being_compacted(true);

        let keep_scheduling_compaction = !compaction_task.compaction_inputs.is_empty();

        let runtime = self.runtime.clone();
        let space_store = self.space_store.clone();
        self.limit.start_task();
        let task = OngoingTask {
            sender: self.sender.clone(),
            limit: self.limit.clone(),
        };

        let sender = self.sender.clone();
        let request_id = RequestId::next_id();
        let storage_format_hint = table_data.table_options().storage_format_hint;
        let sst_write_options = SstWriteOptions {
            storage_format_hint,
            num_rows_per_row_group: table_data.table_options().num_rows_per_row_group,
            compression: table_data.table_options().compression,
            max_buffer_size: self.write_sst_max_buffer_size,
        };
        let scan_options = self.scan_options.clone();

        // Do actual costly compact job in background.
        self.runtime.spawn(async move {
            // Release the token after compaction finished.
            let _token = token;

            let res = space_store
                .compact_table(
                    request_id,
                    &table_data,
                    &compaction_task,
                    scan_options,
                    &sst_write_options,
                    runtime,
                )
                .await;

            if let Err(e) = &res {
                // Compaction is failed, we need to unset the compaction mark.
                compaction_task.mark_files_being_compacted(false);

                error!(
                    "Failed to compact table, table_name:{}, table_id:{}, request_id:{}, err:{}",
                    table_data.name, table_data.id, request_id, e
                );
            }

            task.limit.finish_task();
            task.schedule_worker_if_need().await;

            // Notify the background compact table result.
            match res {
                Ok(()) => {
                    waiter_notifier.notify_wait_result(Ok(()));

                    if keep_scheduling_compaction {
                        schedule_table_compaction(
                            sender,
                            TableCompactionRequest::no_waiter(table_data.clone()),
                        )
                        .await;
                    }
                }
                Err(e) => {
                    let e = Arc::new(e);

                    let wait_err = WaitError::Compaction { source: e };
                    waiter_notifier.notify_wait_result(Err(wait_err));
                }
            }
        });
    }

    // Try to apply the memory usage token. Return `None` if the current memory
    // usage exceeds the limit.
    fn try_apply_memory_usage_token_for_task(
        &self,
        task: &CompactionTask,
    ) -> Option<MemoryUsageToken> {
        let input_size = task.estimated_total_input_file_size();
        // Currently sst build is in a streaming way, so it wouldn't consume memory more
        // than its size.
        let estimate_memory_usage = input_size;

        let token = self.memory_limit.try_apply_token(estimate_memory_usage);

        debug!(
            "Apply memory for compaction, current usage:{}, applied:{}, applied_result:{:?}",
            self.memory_limit.usage.load(Ordering::Relaxed),
            estimate_memory_usage,
            token,
        );

        token
    }

    async fn handle_table_compaction_request(&self, compact_req: TableCompactionRequest) {
        let table_data = compact_req.table_data.clone();
        let table_options = table_data.table_options();
        let compaction_strategy = table_options.compaction_strategy;
        let picker = self.picker_manager.get_picker(compaction_strategy);
        let picker_ctx = match new_picker_context(&table_options) {
            Some(v) => v,
            None => {
                warn!("No valid context can be created, compaction request will be ignored, table_id:{}, table_name:{}",
                    table_data.id, table_data.name);
                return;
            }
        };
        let version = table_data.current_version();

        // Pick compaction task.
        let compaction_task = version.pick_for_compaction(picker_ctx, &picker);
        let compaction_task = match compaction_task {
            Ok(v) => v,
            Err(e) => {
                error!(
                    "Compaction scheduler failed to pick compaction, table:{}, table_id:{}, err:{}",
                    table_data.name, table_data.id, e
                );
                // Now the error of picking compaction is considered not fatal and not sent to
                // compaction notifier.
                return;
            }
        };

        let token = match self.try_apply_memory_usage_token_for_task(&compaction_task) {
            Some(v) => v,
            None => {
                // Memory usage exceeds the threshold, let's put pack the
                // request.
                warn!(
                    "Compaction task is ignored, because of high memory usage:{}, task:{:?}, table:{}",
                    self.memory_limit.usage.load(Ordering::Relaxed),
                    compaction_task, table_data.name
                );
                return;
            }
        };

        let waiter_notifier = WaiterNotifier::new(compact_req.waiter);

        self.do_table_compaction_task(table_data, compaction_task, waiter_notifier, token);
    }

    async fn schedule(&mut self) {
        self.compact_tables().await;
        self.flush_tables().await;
    }

    async fn compact_tables(&mut self) {
        let mut tables_buf = Vec::new();
        self.space_store.list_all_tables(&mut tables_buf);

        let request_id = RequestId::next_id();
        for table_data in tables_buf {
            info!(
                "Period purge, table:{}, table_id:{}, request_id:{}",
                table_data.name, table_data.id, request_id
            );

            // This will add a compaction request to queue and avoid schedule thread
            // blocked.
            self.limit
                .add_request(TableCompactionRequest::no_waiter(table_data));
        }
        if let Err(e) = self.sender.send(ScheduleTask::Schedule).await {
            error!("Fail to schedule table compaction request, err:{}", e);
        }
    }

    async fn flush_tables(&self) {
        let mut tables_buf = Vec::new();
        self.space_store.list_all_tables(&mut tables_buf);
        let flusher = Flusher {
            space_store: self.space_store.clone(),
            runtime: self.runtime.clone(),
            write_sst_max_buffer_size: self.write_sst_max_buffer_size,
        };

        for table_data in &tables_buf {
            let last_flush_time = table_data.last_flush_time();
            if last_flush_time + self.max_unflushed_duration.as_millis_u64()
                > common_util::time::current_time_millis()
            {
                let mut serial_exec = table_data.serial_exec.lock().await;
                let flush_scheduler = serial_exec.flush_scheduler();
                // Instance flush the table asynchronously.
                if let Err(e) = flusher
                    .schedule_flush(flush_scheduler, table_data, TableFlushOptions::default())
                    .await
                {
                    error!("Failed to flush table, err:{}", e);
                }
            }
        }
    }
}

// If segment duration is None, then no compaction should be triggered, but we
// return a None context instead of panic here.
fn new_picker_context(table_opts: &TableOptions) -> Option<PickerContext> {
    table_opts
        .segment_duration()
        .map(|segment_duration| PickerContext {
            segment_duration,
            ttl: table_opts.ttl().map(|ttl| ttl.0),
            strategy: table_opts.compaction_strategy,
        })
}

#[cfg(test)]
mod tests {
    use super::*;

    #[test]
    fn test_memory_usage_limit_apply() {
        let limit = MemoryLimit::new(100);
        let cases = vec![
            // One case is (applied_requests, applied_results).
            (vec![10, 20, 90, 30], vec![true, true, false, true]),
            (vec![100, 10], vec![true, false]),
            (vec![0, 90, 10], vec![true, true, true]),
        ];

        for (apply_requests, expect_applied_results) in cases {
            assert_eq!(limit.usage.load(Ordering::Relaxed), 0);

            let mut applied_tokens = Vec::with_capacity(apply_requests.len());
            for bytes in &apply_requests {
                let token = limit.try_apply_token(*bytes);
                applied_tokens.push(token);
            }
            assert_eq!(applied_tokens.len(), expect_applied_results.len());
            assert_eq!(applied_tokens.len(), applied_tokens.len());

            for (token, (apply_bytes, applied)) in applied_tokens.into_iter().zip(
                apply_requests
                    .into_iter()
                    .zip(expect_applied_results.into_iter()),
            ) {
                if applied {
                    let token = token.unwrap();
                    assert_eq!(token.applied_usage, apply_bytes);
                    assert_eq!(
                        token.global_usage.load(Ordering::Relaxed),
                        limit.usage.load(Ordering::Relaxed),
                    );
                }
            }
        }
    }

    #[test]
    fn test_memory_usage_limit_release() {
        let limit = MemoryLimit::new(100);

        let cases = vec![
            // One case includes the operation consisting of (applied bytes, whether to keep the
            // applied token) and final memory usage.
            (vec![(10, false), (20, false)], 0),
            (vec![(100, false), (10, true), (20, true), (30, true)], 60),
            (vec![(0, false), (100, false), (20, true), (30, false)], 20),
        ];

        for (ops, expect_memory_usage) in cases {
            assert_eq!(limit.usage.load(Ordering::Relaxed), 0);

            let mut tokens = Vec::new();
            for (applied_bytes, keep_token) in ops {
                let token = limit.try_apply_token(applied_bytes);
                if keep_token {
                    tokens.push(token);
                }
            }

            assert_eq!(limit.usage.load(Ordering::Relaxed), expect_memory_usage);
        }
    }

    #[test]
    fn test_request_queue() {
        let mut q: RequestQueue<i32, String> = RequestQueue::default();
        assert!(q.is_empty());
        assert_eq!(0, q.len());

        q.push_back(1, "task1".to_string());
        q.push_back(2, "task2".to_string());
        q.push_back(3, "task3".to_string());

        assert_eq!(3, q.len());
        assert!(!q.is_empty());

        assert_eq!("task1", q.pop_front().unwrap());
        assert_eq!("task2", q.pop_front().unwrap());
        assert_eq!("task3", q.pop_front().unwrap());
        assert!(q.pop_front().is_none());
        assert!(q.is_empty());

        q.push_back(1, "task1".to_string());
        q.push_back(2, "task2".to_string());
        q.push_back(3, "task3".to_string());
        q.push_back(1, "task11".to_string());
        q.push_back(3, "task33".to_string());
        q.push_back(3, "task333".to_string());

        assert_eq!(3, q.len());
        assert_eq!("task11", q.pop_front().unwrap());
        assert_eq!("task2", q.pop_front().unwrap());
        assert_eq!("task333", q.pop_front().unwrap());
        assert!(q.pop_front().is_none());
        assert!(q.is_empty());
        assert_eq!(0, q.len());
    }
}<|MERGE_RESOLUTION|>--- conflicted
+++ resolved
@@ -69,14 +69,9 @@
     fn default() -> Self {
         Self {
             schedule_channel_len: 16,
-<<<<<<< HEAD
-            // 30 minutes schedule interval.
-            schedule_interval: ReadableDuration(Duration::from_secs(60 * 5)),
+            // 30 seconds schedule interval.
+            schedule_interval: ReadableDuration(Duration::from_secs(30)),
             max_ongoing_tasks: 8,
-=======
-            schedule_interval: ReadableDuration(Duration::from_secs(30)),
-            max_ongoing_tasks: MAX_GOING_COMPACTION_TASKS,
->>>>>>> 01f7e6e0
             // flush_interval default is 5h.
             max_unflushed_duration: ReadableDuration(Duration::from_secs(60 * 60 * 5)),
             memory_limit: ReadableSize::gb(4),
