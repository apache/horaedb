// Copyright 2023 The CeresDB Authors
//
// Licensed under the Apache License, Version 2.0 (the "License");
// you may not use this file except in compliance with the License.
// You may obtain a copy of the License at
//
//     http://www.apache.org/licenses/LICENSE-2.0
//
// Unless required by applicable law or agreed to in writing, software
// distributed under the License is distributed on an "AS IS" BASIS,
// WITHOUT WARRANTIES OR CONDITIONS OF ANY KIND, either express or implied.
// See the License for the specific language governing permissions and
// limitations under the License.

//! Sst writer implementation based on parquet.

use async_trait::async_trait;
use common_types::{record_batch::RecordBatchWithKey, request_id::RequestId, time::TimeRange};
use datafusion::parquet::basic::Compression;
use futures::StreamExt;
use generic_error::BoxError;
use log::{debug, error};
use object_store::{ObjectStoreRef, Path};
use parquet::data_type::AsBytes;
use snafu::{OptionExt, ResultExt};
use tokio::io::{AsyncWrite, AsyncWriteExt};

use super::meta_data::RowGroupFilter;
use crate::{
    sst::{
        factory::{ObjectStorePickerRef, SstWriteOptions},
        file::Level,
        parquet::{
            encoding::{encode_sst_meta_data, ParquetEncoder},
            meta_data::{ParquetFilter, ParquetMetaData, RowGroupFilterBuilder},
        },
        writer::{
<<<<<<< HEAD
            self, BuildParquetFilter, EncodePbData, EncodeRecordBatch, Io, MetaData,
            PollRecordBatch, RecordBatchStream, RequireTimestampColumn, Result, SstInfo, SstWriter,
            Storage,
=======
            self, BuildParquetFilter, EncodePbData, EncodeRecordBatch, ExpectTimestampColumn, Io,
            MetaData, PollRecordBatch, RecordBatchStream, Result, SstInfo, SstWriter, Storage,
>>>>>>> 8a3a22e7
        },
    },
    table::sst_util,
    table_options::StorageFormat,
};

/// The implementation of sst based on parquet and object storage.
#[derive(Debug)]
pub struct ParquetSstWriter<'a> {
    /// The path where the data is persisted.
    path: &'a Path,
    level: Level,
    /// The storage where the data is persist.
    store: &'a ObjectStoreRef,
    /// Max row group size.
    num_rows_per_row_group: usize,
    max_buffer_size: usize,
    compression: Compression,
}

impl<'a> ParquetSstWriter<'a> {
    pub fn new(
        path: &'a Path,
        level: Level,
        store_picker: &'a ObjectStorePickerRef,
        options: &SstWriteOptions,
    ) -> Self {
        let store = store_picker.default_store();
        Self {
            path,
            level,
            store,
            num_rows_per_row_group: options.num_rows_per_row_group,
            compression: options.compression.into(),
            max_buffer_size: options.max_buffer_size,
        }
    }
}

/// The writer will reorganize the record batches into row groups, and then
/// encode them to parquet file.
struct RecordBatchGroupWriter {
    request_id: RequestId,
    input: RecordBatchStream,
    meta_data: MetaData,
    num_rows_per_row_group: usize,
    max_buffer_size: usize,
    compression: Compression,
    level: Level,

    // inner status
    input_exhausted: bool,
    // Time range of rows, not aligned to segment.
    real_time_range: Option<TimeRange>,
}

impl RecordBatchGroupWriter {
    fn new(
        request_id: RequestId,
        input: RecordBatchStream,
        meta_data: MetaData,
        num_rows_per_row_group: usize,
        max_buffer_size: usize,
        compression: Compression,
        level: Level,
    ) -> Self {
        Self {
            request_id,
            input,
            meta_data,
            num_rows_per_row_group,
            max_buffer_size,
            compression,
            level,
            input_exhausted: false,
            real_time_range: None,
        }
    }

    /// Fetch an integral row group from the `self.input`.
    ///
    /// Except the last one, every row group is ensured to contains exactly
    /// `self.num_rows_per_row_group`. As for the last one, it will cover all
    /// the left rows.
    async fn fetch_next_row_group(
        &mut self,
        prev_record_batch: &mut Option<RecordBatchWithKey>,
    ) -> Result<Vec<RecordBatchWithKey>> {
        let mut curr_row_group = vec![];
        // Used to record the number of remaining rows to fill `curr_row_group`.
        let mut remaining = self.num_rows_per_row_group;

        // Keep filling `curr_row_group` until `remaining` is zero.
        while remaining > 0 {
            // Use the `prev_record_batch` to fill `curr_row_group` if possible.
            if let Some(v) = prev_record_batch {
                let total_rows = v.num_rows();
                if total_rows <= remaining {
                    // The whole record batch is part of the `curr_row_group`, and let's feed it
                    // into `curr_row_group`.
                    curr_row_group.push(prev_record_batch.take().unwrap());
                    remaining -= total_rows;
                } else {
                    // Only first `remaining` rows of the record batch belongs to `curr_row_group`,
                    // the rest should be put to `prev_record_batch` for next row group.
                    curr_row_group.push(v.slice(0, remaining));
                    *v = v.slice(remaining, total_rows - remaining);
                    remaining = 0;
                }

                continue;
            }

            if self.input_exhausted {
                break;
            }

            // Previous record batch has been exhausted, and let's fetch next record batch.
            match self.input.next().await {
                Some(v) => {
                    let v = v.context(PollRecordBatch)?;
                    debug_assert!(
                        !v.is_empty(),
                        "found empty record batch, request id:{}",
                        self.request_id
                    );

                    // Updated the exhausted `prev_record_batch`, and let next loop to continue to
                    // fill `curr_row_group`.
                    prev_record_batch.replace(v);
                }
                None => {
                    self.input_exhausted = true;
                    break;
                }
            };
        }

        Ok(curr_row_group)
    }

    /// Build the parquet filter for the given `row_group`.
    fn build_row_group_filter(
        &self,
        row_group_batch: &[RecordBatchWithKey],
    ) -> Result<RowGroupFilter> {
        let mut builder = RowGroupFilterBuilder::new(row_group_batch[0].schema_with_key());

        for partial_batch in row_group_batch {
            for (col_idx, column) in partial_batch.columns().iter().enumerate() {
                for row in 0..column.num_rows() {
                    let datum_view = column.datum_view(row);
                    datum_view.do_with_bytes(|bytes| {
                        builder.add_key(col_idx, bytes);
                    });
                }
            }
        }

        builder.build().box_err().context(BuildParquetFilter)
    }

    fn need_custom_filter(&self) -> bool {
        !self.level.is_min()
    }

    fn update_time_range(&mut self, current_range: Option<TimeRange>) {
        if let Some(current_range) = current_range {
            if let Some(real_range) = self.real_time_range {
                // Use current range to update real range,
                // We should expand range as possible as we can.
                self.real_time_range = Some(TimeRange::new_unchecked(
                    current_range
                        .inclusive_start()
                        .min(real_range.inclusive_start()),
                    current_range
                        .exclusive_end()
                        .max(real_range.exclusive_end()),
                ));
            } else {
                self.real_time_range = Some(current_range);
            }
        }
    }

    async fn write_all<W: AsyncWrite + Send + Unpin + 'static>(
        mut self,
        sink: W,
        meta_path: &Path,
    ) -> Result<(usize, ParquetMetaData)> {
        let mut prev_record_batch: Option<RecordBatchWithKey> = None;
        let mut arrow_row_group = Vec::new();
        let mut total_num_rows = 0;

        let mut parquet_encoder = ParquetEncoder::try_new(
            sink,
            &self.meta_data.schema,
            self.num_rows_per_row_group,
            self.max_buffer_size,
            self.compression,
        )
        .box_err()
        .context(EncodeRecordBatch)?;
        let mut parquet_filter = if self.need_custom_filter() {
            Some(ParquetFilter::default())
        } else {
            None
        };
        let timestamp_index = self.meta_data.schema.timestamp_index();

        loop {
            let row_group = self.fetch_next_row_group(&mut prev_record_batch).await?;
            if row_group.is_empty() {
                break;
            }

            if let Some(filter) = &mut parquet_filter {
                filter.push_row_group_filter(self.build_row_group_filter(&row_group)?);
            }

            let num_batches = row_group.len();
            for record_batch in row_group {
                let column_block = record_batch.column(timestamp_index);
<<<<<<< HEAD
                let ts_col = column_block
                    .as_timestamp()
                    .context(RequireTimestampColumn {
                        datum_kind: column_block.datum_kind(),
                    })?;
                self.update_time_range(ts_col.min_max());
=======
                let ts_col = column_block.as_timestamp().context(ExpectTimestampColumn {
                    datum_kind: column_block.datum_kind(),
                })?;
                self.update_time_range(ts_col.time_range());
>>>>>>> 8a3a22e7

                arrow_row_group.push(record_batch.into_record_batch().into_arrow_record_batch());
            }
            let num_rows = parquet_encoder
                .encode_record_batches(arrow_row_group)
                .await
                .box_err()
                .context(EncodeRecordBatch)?;

            // TODO: it will be better to use `arrow_row_group.clear()` to reuse the
            // allocated memory.
            arrow_row_group = Vec::with_capacity(num_batches);
            total_num_rows += num_rows;
        }

        let parquet_meta_data = {
            let mut parquet_meta_data = ParquetMetaData::from(self.meta_data);
            parquet_meta_data.parquet_filter = parquet_filter;
            if let Some(range) = self.real_time_range {
                parquet_meta_data.time_range = range;
            }
            parquet_meta_data
        };

        parquet_encoder
            .set_meta_data_path(Some(meta_path.to_string()))
            .box_err()
            .context(EncodeRecordBatch)?;

        parquet_encoder
            .close()
            .await
            .box_err()
            .context(EncodeRecordBatch)?;

        Ok((total_num_rows, parquet_meta_data))
    }
}

struct ObjectStoreMultiUploadAborter<'a> {
    location: &'a Path,
    session_id: String,
    object_store: &'a ObjectStoreRef,
}

impl<'a> ObjectStoreMultiUploadAborter<'a> {
    async fn initialize_upload(
        object_store: &'a ObjectStoreRef,
        location: &'a Path,
    ) -> Result<(
        ObjectStoreMultiUploadAborter<'a>,
        Box<dyn AsyncWrite + Unpin + Send>,
    )> {
        let (session_id, upload_writer) = object_store
            .put_multipart(location)
            .await
            .context(Storage)?;
        let aborter = Self {
            location,
            session_id,
            object_store,
        };
        Ok((aborter, upload_writer))
    }

    async fn abort(self) -> Result<()> {
        self.object_store
            .abort_multipart(self.location, &self.session_id)
            .await
            .context(Storage)
    }
}

async fn write_metadata<W>(
    mut meta_sink: W,
    parquet_metadata: ParquetMetaData,
    meta_path: &object_store::Path,
) -> writer::Result<()>
where
    W: AsyncWrite + Send + Unpin,
{
    let buf = encode_sst_meta_data(parquet_metadata).context(EncodePbData)?;
    meta_sink
        .write_all(buf.as_bytes())
        .await
        .with_context(|| Io {
            file: meta_path.clone(),
        })?;

    meta_sink.shutdown().await.with_context(|| Io {
        file: meta_path.clone(),
    })?;

    Ok(())
}

async fn multi_upload_abort(path: &Path, aborter: ObjectStoreMultiUploadAborter<'_>) {
    // The uploading file will be leaked if failed to abort. A repair command will
    // be provided to clean up the leaked files.
    if let Err(e) = aborter.abort().await {
        error!("Failed to abort multi-upload for sst:{}, err:{}", path, e);
    }
}

#[async_trait]
impl<'a> SstWriter for ParquetSstWriter<'a> {
    async fn write(
        &mut self,
        request_id: RequestId,
        meta: &MetaData,
        input: RecordBatchStream,
    ) -> writer::Result<SstInfo> {
        debug!(
            "Build parquet file, request_id:{}, meta:{:?}, num_rows_per_row_group:{}",
            request_id, meta, self.num_rows_per_row_group
        );

        let group_writer = RecordBatchGroupWriter::new(
            request_id,
            input,
            meta.clone(),
            self.num_rows_per_row_group,
            self.max_buffer_size,
            self.compression,
            self.level,
        );

        let (aborter, sink) =
            ObjectStoreMultiUploadAborter::initialize_upload(self.store, self.path).await?;

        let meta_path = Path::from(sst_util::new_metadata_path(self.path.as_ref()));

        let (total_num_rows, parquet_metadata) =
            match group_writer.write_all(sink, &meta_path).await {
                Ok(v) => v,
                Err(e) => {
                    multi_upload_abort(self.path, aborter).await;
                    return Err(e);
                }
            };
        let time_range = parquet_metadata.time_range;

        let (meta_aborter, meta_sink) =
            ObjectStoreMultiUploadAborter::initialize_upload(self.store, &meta_path).await?;
        match write_metadata(meta_sink, parquet_metadata, &meta_path).await {
            Ok(v) => v,
            Err(e) => {
                multi_upload_abort(self.path, aborter).await;
                multi_upload_abort(&meta_path, meta_aborter).await;
                return Err(e);
            }
        }

        let file_head = self.store.head(self.path).await.context(Storage)?;
        Ok(SstInfo {
            file_size: file_head.size,
            row_num: total_num_rows,
            storage_format: StorageFormat::Columnar,
            meta_path: meta_path.to_string(),
            time_range,
        })
    }
}

#[cfg(test)]
mod tests {

    use std::{sync::Arc, task::Poll};

    use bytes_ext::Bytes;
    use common_types::{
        projected_schema::ProjectedSchema,
        tests::{build_row, build_row_for_dictionary, build_schema, build_schema_with_dictionary},
        time::{TimeRange, Timestamp},
    };
    use futures::stream;
    use object_store::LocalFileSystem;
    use runtime::{self, Runtime};
    use table_engine::predicate::Predicate;
    use tempfile::tempdir;

    use super::*;
    use crate::{
        row_iter::tests::build_record_batch_with_key,
        sst::{
            factory::{
                Factory, FactoryImpl, ReadFrequency, ScanOptions, SstReadOptions, SstWriteOptions,
            },
            parquet::AsyncParquetReader,
            reader::{tests::check_stream, SstReader},
        },
        table_options::{self, StorageFormatHint},
    };

    // TODO(xikai): add test for reverse reader

    #[test]
    fn test_parquet_build_and_read() {
        test_util::init_log_for_test();

        let runtime = Arc::new(runtime::Builder::default().build().unwrap());
        parquet_write_and_then_read_back(runtime.clone(), 2, vec![2, 2, 2, 2, 2, 2, 2, 2, 2, 2]);
        parquet_write_and_then_read_back(runtime.clone(), 3, vec![3, 3, 3, 3, 3, 3, 2]);
        parquet_write_and_then_read_back(runtime.clone(), 4, vec![4, 4, 4, 4, 4]);
        parquet_write_and_then_read_back(runtime, 5, vec![5, 5, 5, 5]);
    }

    fn parquet_write_and_then_read_back(
        runtime: Arc<Runtime>,
        num_rows_per_row_group: usize,
        expected_num_rows: Vec<i64>,
    ) {
        runtime.block_on(async {
            let sst_factory = FactoryImpl;
            let sst_write_options = SstWriteOptions {
                storage_format_hint: StorageFormatHint::Auto,
                num_rows_per_row_group,
                compression: table_options::Compression::Uncompressed,
                max_buffer_size: 0,
            };

            let dir = tempdir().unwrap();
            let root = dir.path();
            let store: ObjectStoreRef = Arc::new(LocalFileSystem::new_with_prefix(root).unwrap());
            let store_picker: ObjectStorePickerRef = Arc::new(store);
            let sst_file_path = Path::from("data.par");

            let schema = build_schema_with_dictionary();
            let reader_projected_schema = ProjectedSchema::no_projection(schema.clone());
            let mut sst_meta = MetaData {
                min_key: Bytes::from_static(b"100"),
                max_key: Bytes::from_static(b"200"),
                time_range: TimeRange::new_unchecked(Timestamp::new(1), Timestamp::new(2)),
                max_sequence: 200,
                schema: schema.clone(),
            };

            let mut counter = 5;
            let record_batch_stream = Box::new(stream::poll_fn(move |_| -> Poll<Option<_>> {
                if counter == 0 {
                    return Poll::Ready(None);
                }
                counter -= 1;

                let ts = 100 + counter;
                let rows = vec![
                    build_row_for_dictionary(
                        b"a",
                        ts,
                        10.0,
                        "v4",
                        1000,
                        1_000_000,
                        Some("tagv1"),
                        "tagv2",
                    ),
                    build_row_for_dictionary(
                        b"b",
                        ts,
                        10.0,
                        "v4",
                        1000,
                        1_000_000,
                        Some("tagv2"),
                        "tagv4",
                    ),
                    build_row_for_dictionary(b"c", ts, 10.0, "v4", 1000, 1_000_000, None, "tagv2"),
                    build_row_for_dictionary(
                        b"d",
                        ts,
                        10.0,
                        "v4",
                        1000,
                        1_000_000,
                        Some("tagv3"),
                        "tagv2",
                    ),
                ];
                let batch = build_record_batch_with_key(schema.clone(), rows);
                Poll::Ready(Some(Ok(batch)))
            }));

            let mut writer = sst_factory
                .create_writer(
                    &sst_write_options,
                    &sst_file_path,
                    &store_picker,
                    Level::MAX,
                )
                .await
                .unwrap();
            let sst_info = writer
                .write(
                    RequestId::next_id(),
                    &sst_meta,
                    Box::new(record_batch_stream),
                )
                .await
                .unwrap();

            assert_eq!(20, sst_info.row_num);

            let scan_options = ScanOptions::default();
            // read sst back to test
            let sst_read_options = SstReadOptions {
                frequency: ReadFrequency::Frequent,
                num_rows_per_row_group: 5,
                projected_schema: reader_projected_schema,
                predicate: Arc::new(Predicate::empty()),
                meta_cache: None,
                scan_options,
                runtime: runtime.clone(),
            };

            let mut reader: Box<dyn SstReader + Send> = {
                let mut reader = AsyncParquetReader::new(
                    &sst_file_path,
                    &sst_read_options,
                    None,
                    &store_picker,
                    None,
                );
                let mut sst_meta_readback = reader
                    .meta_data()
                    .await
                    .unwrap()
                    .as_parquet()
                    .unwrap()
                    .as_ref()
                    .clone();
                // sst filter is built insider sst writer, so overwrite to default for
                // comparison.
                sst_meta_readback.parquet_filter = Default::default();
                // time_range is built insider sst writer, so overwrite it for
                // comparison.
                sst_meta.time_range = sst_info.time_range;
                assert_eq!(
                    sst_meta.time_range,
                    TimeRange::new_unchecked(100.into(), 105.into())
                );
                assert_eq!(&sst_meta_readback, &ParquetMetaData::from(sst_meta));
                assert_eq!(
                    expected_num_rows,
                    reader
                        .row_groups()
                        .await
                        .iter()
                        .map(|g| g.num_rows())
                        .collect::<Vec<_>>()
                );

                Box::new(reader)
            };

            let mut stream = reader.read().await.unwrap();
            let mut expect_rows = vec![];
            for counter in &[4, 3, 2, 1, 0] {
                expect_rows.push(build_row_for_dictionary(
                    b"a",
                    100 + counter,
                    10.0,
                    "v4",
                    1000,
                    1_000_000,
                    Some("tagv1"),
                    "tagv2",
                ));
                expect_rows.push(build_row_for_dictionary(
                    b"b",
                    100 + counter,
                    10.0,
                    "v4",
                    1000,
                    1_000_000,
                    Some("tagv2"),
                    "tagv4",
                ));
                expect_rows.push(build_row_for_dictionary(
                    b"c",
                    100 + counter,
                    10.0,
                    "v4",
                    1000,
                    1_000_000,
                    None,
                    "tagv2",
                ));
                expect_rows.push(build_row_for_dictionary(
                    b"d",
                    100 + counter,
                    10.0,
                    "v4",
                    1000,
                    1_000_000,
                    Some("tagv3"),
                    "tagv2",
                ));
            }
            check_stream(&mut stream, expect_rows).await;
        });
    }

    #[tokio::test]
    async fn test_fetch_row_group() {
        // rows per group: 10
        let testcases = vec![
            // input, expected
            (10, vec![], vec![]),
            (10, vec![10, 10], vec![10, 10]),
            (10, vec![10, 10, 1], vec![10, 10, 1]),
            (10, vec![10, 10, 21], vec![10, 10, 10, 10, 1]),
            (10, vec![5, 6, 10], vec![10, 10, 1]),
            (10, vec![5, 4, 4, 30], vec![10, 10, 10, 10, 3]),
            (10, vec![20, 7, 23, 20], vec![10, 10, 10, 10, 10, 10, 10]),
            (10, vec![21], vec![10, 10, 1]),
            (10, vec![2, 2, 2, 2, 2], vec![10]),
            (4, vec![3, 3, 3, 3, 3], vec![4, 4, 4, 3]),
            (5, vec![3, 3, 3, 3, 3], vec![5, 5, 5]),
        ];

        for (num_rows_per_group, input, expected) in testcases {
            check_num_rows_of_row_group(num_rows_per_group, input, expected).await;
        }
    }

    async fn check_num_rows_of_row_group(
        num_rows_per_row_group: usize,
        input_num_rows: Vec<usize>,
        expected_num_rows: Vec<usize>,
    ) {
        test_util::init_log_for_test();
        let schema = build_schema();
        let mut poll_cnt = 0;
        let schema_clone = schema.clone();
        let record_batch_stream = Box::new(stream::poll_fn(move |_ctx| -> Poll<Option<_>> {
            if poll_cnt == input_num_rows.len() {
                return Poll::Ready(None);
            }

            let rows = (0..input_num_rows[poll_cnt])
                .map(|_| build_row(b"a", 100, 10.0, "v4", 1000, 1_000_000))
                .collect::<Vec<_>>();

            let batch = build_record_batch_with_key(schema_clone.clone(), rows);
            poll_cnt += 1;

            Poll::Ready(Some(Ok(batch)))
        }));

        let mut group_writer = RecordBatchGroupWriter::new(
            RequestId::next_id(),
            record_batch_stream,
            MetaData {
                min_key: Default::default(),
                max_key: Default::default(),
                time_range: Default::default(),
                max_sequence: 1,
                schema,
            },
            num_rows_per_row_group,
            0,
            Compression::UNCOMPRESSED,
            Level::default(),
        );

        let mut prev_record_batch = None;
        for expect_num_row in expected_num_rows {
            let batch = group_writer
                .fetch_next_row_group(&mut prev_record_batch)
                .await
                .unwrap();

            let actual_num_row: usize = batch.iter().map(|b| b.num_rows()).sum();
            assert_eq!(expect_num_row, actual_num_row);
        }
    }
}<|MERGE_RESOLUTION|>--- conflicted
+++ resolved
@@ -35,14 +35,8 @@
             meta_data::{ParquetFilter, ParquetMetaData, RowGroupFilterBuilder},
         },
         writer::{
-<<<<<<< HEAD
-            self, BuildParquetFilter, EncodePbData, EncodeRecordBatch, Io, MetaData,
-            PollRecordBatch, RecordBatchStream, RequireTimestampColumn, Result, SstInfo, SstWriter,
-            Storage,
-=======
             self, BuildParquetFilter, EncodePbData, EncodeRecordBatch, ExpectTimestampColumn, Io,
             MetaData, PollRecordBatch, RecordBatchStream, Result, SstInfo, SstWriter, Storage,
->>>>>>> 8a3a22e7
         },
     },
     table::sst_util,
@@ -266,19 +260,10 @@
             let num_batches = row_group.len();
             for record_batch in row_group {
                 let column_block = record_batch.column(timestamp_index);
-<<<<<<< HEAD
-                let ts_col = column_block
-                    .as_timestamp()
-                    .context(RequireTimestampColumn {
-                        datum_kind: column_block.datum_kind(),
-                    })?;
-                self.update_time_range(ts_col.min_max());
-=======
                 let ts_col = column_block.as_timestamp().context(ExpectTimestampColumn {
                     datum_kind: column_block.datum_kind(),
                 })?;
                 self.update_time_range(ts_col.time_range());
->>>>>>> 8a3a22e7
 
                 arrow_row_group.push(record_batch.into_record_batch().into_arrow_record_batch());
             }
