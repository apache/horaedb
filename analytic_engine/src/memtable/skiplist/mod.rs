--- conflicted
+++ resolved
@@ -1,6 +1,3 @@
-<<<<<<< HEAD
-// Copyright 2022-2023 CeresDB Project Authors. Licensed under Apache-2.0.
-=======
 // Copyright 2023 The CeresDB Authors
 //
 // Licensed under the Apache License, Version 2.0 (the "License");
@@ -14,7 +11,6 @@
 // WITHOUT WARRANTIES OR CONDITIONS OF ANY KIND, either express or implied.
 // See the License for the specific language governing permissions and
 // limitations under the License.
->>>>>>> 05d5d4fe
 
 //! MemTable based on skiplist
 
@@ -41,16 +37,10 @@
 
 use crate::memtable::{
     key::{ComparableInternalKey, KeySequence},
-<<<<<<< HEAD
     reversed_iter::ReversedColumnarIterator,
     skiplist::iter::ColumnarIterImpl,
-    ColumnarIterPtr, EncodeInternalKey, InvalidPutSequence, InvalidRow, MemTable, PutContext,
-    Result, ScanContext, ScanRequest,
-=======
-    skiplist::iter::{ColumnarIterImpl, ReversedColumnarIterator},
     ColumnarIterPtr, EncodeInternalKey, InvalidPutSequence, InvalidRow, MemTable,
     Metrics as MemtableMetrics, PutContext, Result, ScanContext, ScanRequest,
->>>>>>> 05d5d4fe
 };
 
 #[derive(Default, Debug)]
