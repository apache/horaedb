--- conflicted
+++ resolved
@@ -86,7 +86,7 @@
         worker_local: &mut WorkerLocal,
         table_data: &TableDataRef,
         request: AlterSchemaRequest,
-        policy: TableAlterSchemaPolicy,
+        #[allow(unused_variables)] policy: TableAlterSchemaPolicy,
     ) -> Result<()> {
         // let table_data = space_table.table_data();
         // Validate alter schema request.
@@ -121,13 +121,9 @@
         // Write AlterSchema to Data Wal
         let alter_schema_pb = manifest_update.clone().into_pb();
         let payload = WritePayload::AlterSchema(&alter_schema_pb);
-<<<<<<< HEAD
-        let mut log_batch = LogWriteBatch::new(table_data.wal_region_id());
-        log_batch.push(LogWriteEntry { payload: &payload });
-=======
 
         // Encode payloads
-        let region_id = space_table.table_data().wal_region_id();
+        let region_id = table_data.wal_region_id();
         let log_batch_encoder =
             self.space_store
                 .wal_manager
@@ -145,7 +141,6 @@
             })?;
 
         // Write log batch
->>>>>>> 15edebee
         let write_ctx = WriteContext::default();
         self.space_store
             .wal_manager
@@ -296,13 +291,9 @@
         // Write AlterOptions to Data Wal
         let alter_options_pb = manifest_update.clone().into_pb();
         let payload = WritePayload::AlterOption(&alter_options_pb);
-<<<<<<< HEAD
-        let mut log_batch = LogWriteBatch::new(table_data.wal_region_id());
-        log_batch.push(LogWriteEntry { payload: &payload });
-=======
 
         // Encode payload
-        let region_id = space_table.table_data().wal_region_id();
+        let region_id = table_data.wal_region_id();
         let log_batch_encoder =
             self.space_store
                 .wal_manager
@@ -320,7 +311,6 @@
             })?;
 
         // Write log batch
->>>>>>> 15edebee
         let write_ctx = WriteContext::default();
         self.space_store
             .wal_manager
