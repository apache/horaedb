--- conflicted
+++ resolved
@@ -67,13 +67,10 @@
             scheduler_config,
         ));
 
-<<<<<<< HEAD
-        let file_purger = FilePurger::start(&*bg_runtime, store);
+        let file_purger = FilePurger::start(&bg_runtime, store);
+
         let mut wal_replicator = WalReplicator::new(WalReplicatorConfig::default(), wal_manager);
         wal_replicator.start(&*bg_runtime).await;
-=======
-        let file_purger = FilePurger::start(&bg_runtime, store);
->>>>>>> 653d279a
 
         let instance = Arc::new(Instance {
             space_store,
